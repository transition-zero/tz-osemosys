--- conflicted
+++ resolved
@@ -59,9 +59,5 @@
   - id: flake8
     additional_dependencies: [flake8-bugbear]
     args:
-<<<<<<< HEAD
-    - --ignore=B008,W503
-=======
-    - --ignore=B008,E203
->>>>>>> bceeb2f3
+    - --ignore=B008,W503,E203
     - --max-line-length=100