--- conflicted
+++ resolved
@@ -63,10 +63,5 @@
             min_df, max_df, on=columns, suffixes=("_min", "_max"), how="outer"
         ).dropna()
 
-<<<<<<< HEAD
     # Check that values in min_data are lower than those in max_data
-    return (merged_df["VALUE_min"] <= merged_df["VALUE_max"]).all()
-=======
-        # Check that values in min_data are lower than those in max_data
-        return (merged_df["VALUE_min"] <= merged_df["VALUE_max"]).all()
->>>>>>> 43637d85
+    return (merged_df["VALUE_min"] <= merged_df["VALUE_max"]).all()