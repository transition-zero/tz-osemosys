from itertools import product
from pathlib import Path
from typing import Any, ClassVar, List, Mapping, Union

import pandas as pd
from pydantic import BaseModel, Field, ValidationInfo, conlist, field_validator, model_validator

from feo.osemosys.schemas.validation.timedefinition_validation import (
    build_adjacency,
    build_timeslices_from_parts,
    get_timeslices_from_sets,
    maybe_get_parts_from_timeslice_mappings,
    timeslice_match_timeslice_in_set,
    validate_adjacency_fullyconstrained,
    validate_adjacency_keys,
    validate_parts_from_splits,
)
from feo.osemosys.utils import group_to_json

from .base import MappingSumOne, OSeMOSYSBase, OSeMOSYSData


class OtooleCfg(BaseModel):
    """
    Paramters needed to round-trip csvs from otoole
    """

    empty_dfs: List[str] | None


class TimeAdjacency(BaseModel):
    years: dict[int, int]
    seasons: dict[str, str] | None = Field(default={})  # default no adjacency
    day_types: dict[str, str] | None = Field(default={})
    time_brackets: dict[str, str] | None = Field(default={})
    timeslices: dict[str, str] | None = Field(default={})

    @classmethod
    def from_years(cls, years):
        return cls(years=dict(zip(sorted(years)[:-1], sorted(years)[1:])))

    def inv(self):
        return TimeAdjacency(
            years={v: k for k, v in self.years.items()},
            seasons={v: k for k, v in self.seasons.items()} if self.seasons else None,
            day_types={v: k for k, v in self.day_types.items()} if self.day_types else None,
            time_brackets={v: k for k, v in self.time_brackets.items()}
            if self.time_brackets
            else None,
            timeslices={v: k for k, v in self.timeslices.items()},
        )


def construction_from_timeslices(values: Any):
<<<<<<< HEAD
    """pathway 3: years plus any of timeslices, timeslice_in_timebracket, timeslice_in_daytype,
    timeslice_in_season with optional year_split, day_split, days_in_day_type
=======
    """pathway 3: years plus any of (timeslices, timeslice_in_timebracket, timeslice_in_daytype,
    timeslice_in_season), with optional year_split, day_split, days_in_day_type
>>>>>>> 87ef2fe5
    and optional validation on yearparts, daytypes, and dayparts OR adjacency
    - default to seasons
    - build unitary yearparts, daytypes, and dayparts where not specified
    - validating keys on timeslice data and yearpart etc data
    - option if year_split, day_split, days_in_day_type are specified:
      - use specified data, validating keys
      - else: assume equal year, daytype, and day splitting where not specified
    - if option if yearparts, daytypes, dayparts are specified:
      - validate keys against timeslice data AND assume adjacency from ordered parts where given
      - else:
        - if adjacency is not specified, raise error for required parameter
    """
    years = values.get("years")

    # get timeslices from any of timeslice data
    timeslices = get_timeslices_from_sets(values)

    # validate timeslice keys against timeslice_mappings
    timeslice_match_timeslice_in_set(timeslices, values)

    # get parts from any timeslice_mappings and validate keys
    (
        seasons,
        day_types,
        time_brackets,
        timeslice_in_season,
        timeslice_in_daytype,
        timeslice_in_timebracket,
    ) = maybe_get_parts_from_timeslice_mappings(timeslices, values)

    # validate adjacency or check underconstraint
    # if adjacency is given, validate keys
    adj = values.get("adj")
    if adj is not None:
        validate_adjacency_keys(adj, timeslices, years, seasons, day_types, time_brackets)
    # elif adjacency is not given, check for underconstraint then build adjacency
    else:
        # if only timeslices are given, then assume adjacency from timeslice order
        if all([seasons, day_types, time_brackets]):
            adj = dict(
                years=dict(zip(sorted(years)[:-1], sorted(years)[1:])),
                timeslices=dict(zip(timeslices[:-1], timeslices[1:])),
            )
        else:
            # validate adjacency is fully constrained
            validate_adjacency_fullyconstrained(
                timeslices, timeslice_in_season, timeslice_in_daytype, timeslice_in_timebracket
            )
            adj = build_adjacency(
                years,
                timeslices,
                timeslice_in_season,
                timeslice_in_daytype,
                timeslice_in_timebracket,
                seasons,
                day_types,
                time_brackets,
            )
        values["adj"] = adj

    # validate parts keys against any splits AND/OR get assume equal
    year_split, days_in_day_type, day_split = validate_parts_from_splits(
        timeslices, day_types, time_brackets, values
    )

    values["year_split"] = year_split
    values["day_split"] = day_split
    values["days_in_day_type"] = days_in_day_type
    values["seasons"] = seasons
    values["day_types"] = day_types
    values["daily_time_brackets"] = time_brackets
    values["timeslice_in_season"] = timeslice_in_season
    values["timeslice_in_daytype"] = timeslice_in_daytype
    values["timeslice_in_timebracket"] = timeslice_in_timebracket

    return values


def construction_from_parts(values: Any):
<<<<<<< HEAD
    """pathway 2: years plus any of yearparts, daytypes, and dayparts, daysplit, yearsplit,
    days_in_daytype with optional adjacency
      - validate keys on provided yearparts, daytypes, dayparts, daysplit, yearsplit,
        days_in_daytype
      - build unitary yearparts, daytypes, and dayparts where not specified
      - build assume equal year, daytype, and day splitting where not specified
=======
    """pathway 2: years plus any of (yearparts, daytypes, dayparts, daysplit, yearsplit,
    days_in_daytype), with optional adjacency
      - validate keys on provided yearparts, daytypes, dayparts, daysplit, yearsplit,
        days_in_daytype
      - build unitary yearparts, daytypes, and dayparts where not specified
      - build assume equal year_split, days_in_day_type, and day_split where not specified
>>>>>>> 87ef2fe5
      - option: if adjacency is specified:
        - use specified adjacency, validating keys
        - else:
          - if ordered yearparts, daytypes, and dayparts given, assume adjacency
          - else: raise error for required parameter
    """
    years = values.get("years")
    seasons = values.get("seasons")
    day_types = values.get("day_types")
    time_brackets = values.get("daily_time_brackets")

    # build timeslices from parts
    timeslices = build_timeslices_from_parts(seasons, day_types, time_brackets)
    values["timeslices"] = timeslices

    # validate keys on splits, if any, or maybe get parts
    year_split, days_in_day_type, day_split = validate_parts_from_splits(
        timeslices, day_types, time_brackets, values
    )
    values["year_split"] = year_split
    values["day_split"] = day_split
    values["days_in_day_type"] = days_in_day_type

    # if adjacency is given, validate keys
    adj = values.get("adj")
    if adj is not None:
        validate_adjacency_keys(adj, timeslices, years, seasons, day_types, time_brackets)
    else:
        adj = TimeAdjacency(
            years=dict(zip(sorted(years)[:-1], sorted(years)[1:])),
            timeslices=dict(zip(timeslices[:-1], timeslices[1:])),
        )
        values["adj"] = adj

    return values


def construction_from_years_only(values: Any):
    """pathway 1: years only
    - build unitary yearparts, daytypes, and dayparts
    - build adjacency from ordered years
    """
    years = values.get("years")

    values["yearparts"] = [1]
    values["day_types"] = [1]
    values["seasons"] = [1]
    values["timeslices"] = [1]
    values["daily_time_brackets"] = [1]
    values["dayparts"] = [1]

    values["year_split"] = {1: 1.0}
    values["day_split"] = {1: 1.0}
    values["days_in_day_type"] = {1: 1.0}

    values["timeslice_in_timebracket"] = {1: [1]}
    values["timeslice_in_daytype"] = {1: [1]}
    values["timeslice_in_season"] = {1: [1]}
    values["adj"] = TimeAdjacency.from_years(years)
    values["adj_inv"] = TimeAdjacency.from_years(years).inv()

    return values


class TimeDefinition(OSeMOSYSBase):
    """
    Class to contain all temporal defition of the OSeMOSYS model.

    There are several pathways to constructing a TimeDefinition.

    pathway 1:
    years only

    pathway 2:
    years plus any of yearparts, daytypes, and dayparts, daysplit, yearsplit, days_in_daytype
    with optional adjacency

    pathway 3:
    years plus any of timeslices, timeslice_in_timebracket, timeslice_in_daytype,
    timeslice_in_season with optional year_split, day_split, days_in_day_type
    and optional validation on yearparts, daytypes, and dayparts OR adjacency


    Attributes:
        years:
            List[int]: a list of integer years for the capacity expansion study.
                       Can also be a `range`.
        seasons:
            List[int | str]:
        timeslices:
            List[int | str]:
        day_types:
            List[int | str]:
        daily_time_brackets:
            List[int | str]:
        year_split:
            Mapping:
        day_split:
            Mapping:
        days_in_day_type:
            Mapping:
        timeslice_in_timebracket:
            Mapping:
        timeslice_in_daytype:
            Mapping:
        timeslice_in_season:
            Mapping:
        adj:
            TimeAdjacency:
        adj_inv:
            TimeAdjacency:
        otoole_cfg:
            OtooleCfg | None:

    """

    # always required
    years: conlist(int, min_length=1)

    # can be constructed
    seasons: conlist(int | str, min_length=1) | int | None
    timeslices: conlist(int | str, min_length=1) | int | None
    day_types: conlist(int | str, min_length=1) | int | None
    daily_time_brackets: conlist(int | str, min_length=1) | int | None
    year_split: MappingSumOne | None
    day_split: MappingSumOne | None
    days_in_day_type: Mapping | None
    timeslice_in_timebracket: Mapping | None
    timeslice_in_daytype: Mapping | None
    timeslice_in_season: Mapping | None

    adj: TimeAdjacency
    adj_inv: TimeAdjacency

    otoole_cfg: OtooleCfg | None = Field(default=None)
    otoole_stems: ClassVar[dict[str : dict[str : Union[str, list[str]]]]] = {
        "YEAR": {"attribute": "years", "columns": ["VALUE"]},
        "SEASON": {"attribute": "seasons", "columns": ["VALUE"]},
        "TIMESLICE": {"attribute": "timeslices", "columns": ["VALUE"]},
        "DAYTYPE": {"attribute": "day_types", "columns": ["VALUE"]},
        "DAILYTIMEBRACKET": {"attribute": "daily_time_brackets", "columns": ["VALUE"]},
        "YearSplit": {
            "attribute": "year_split",
            "columns": ["TIMESLICE", "YEAR", "VALUE"],
        },
        "DaySplit": {
            "attribute": "day_split",
            "columns": ["DAILYTIMEBRACKET", "YEAR", "VALUE"],
        },
        "DaysInDayType": {
            "attribute": "days_in_day_type",
            "columns": ["SEASON", "DAYTYPE", "YEAR", "VALUE"],
        },
        "Conversionlh": {
            "attribute": "timeslice_in_timebracket",
            "columns": ["TIMESLICE", "DAILYTIMEBRACKET", "VALUE"],
        },
        "Conversionld": {
            "attribute": "timeslice_in_daytype",
            "columns": ["TIMESLICE", "DAYTYPE", "VALUE"],
        },
        "Conversionls": {
            "attribute": "timeslice_in_season",
            "columns": ["TIMESLICE", "SEASON", "VALUE"],
        },
    }

    # TODO: post-validation that everything has the right keys and sums,etc.

    @field_validator("years")
    @classmethod
    def convert_from_range(cls, v: Any) -> Any:
        if isinstance(v, range):
            return list(v)
        return v

    @field_validator("seasons", "timeslices", "day_types", "daily_time_brackets")
    @classmethod
    def convert_from_int(cls, v: Any) -> Any:
        if isinstance(v, int):
            return list(range(1, v + 1))
        return v

    @model_validator(mode="before")
    @classmethod
    def construction_validation(cls, values: Any, info: ValidationInfo) -> Any:
        # years is always required
        if values.get("years") is None:
            raise ValueError("'years' is a required parameter")
        if any(
            [
                values.get("timeslices") is not None,
                values.get("timeslice_in_timebracket") is not None,
                values.get("timeslice_in_daytype") is not None,
                values.get("timeslice_in_season") is not None,
            ]
        ):
            # Validation if timeslice is provided
            values = construction_from_timeslices(values)
        elif any(
            [
                values.get("yearparts") is not None,
                values.get("daily_time_brackets") is not None,
                values.get("daytypes") is not None,
                values.get("year_split") is not None,
                values.get("day_split") is not None,
                values.get("days_in_day_type") is not None,
            ]
        ):
            # Validation if parts or splits are provided
            values = construction_from_parts(values)
        else:
            # just years provided
            values = construction_from_years_only(values)

        # maybe flip adj
        if values.get("adj_inv") is None:
            if isinstance(values.get("adj"), TimeAdjacency):
                values["adj_inv"] = values["adj"].inv()
            elif isinstance(values.get("adj"), dict):
                values["adj_inv"] = TimeAdjacency(**values["adj"]).inv()

        return values

    @classmethod
    def from_otoole_csv(cls, root_dir) -> "TimeDefinition":
        """
        Instantiate a single TimeDefinition object containing all relevant data from
        otoole-organised csvs.

        Parameters
        ----------
        root_dir: str
            Path to the root of the otoole csv directory

        Returns
        -------
        TimeDefinition
            A single TimeDefinition instance that can be used downstream or dumped to json/yaml
        """

        # ###########
        # Load Data #
        # ###########
        dfs = {}
        otoole_cfg = OtooleCfg(empty_dfs=[])
        for key in list(cls.otoole_stems):
            try:
                dfs[key] = pd.read_csv(Path(root_dir) / f"{key}.csv")
                if dfs[key].empty:
                    otoole_cfg.empty_dfs.append(key)
            except FileNotFoundError:
                otoole_cfg.empty_dfs.append(key)

        # ###################
        # Basic Data Checks #
        #####################

        # Assert days in day type values <=7
        assert (
            dfs["DaysInDayType"]["VALUE"].isin([1, 2, 3, 4, 5, 6, 7]).all()
        ), "Days in day type can only take values from 1-7"

        if "YEAR" in dfs:
            years = dfs["YEAR"]["VALUE"].astype(str).values.tolist()
        else:
            raise FileNotFoundError("YEAR.csv not read in, likely missing from root_dir")
        seasons = (
            dfs["SEASON"]["VALUE"].astype(str).values.tolist()
            if "SEASON" not in otoole_cfg.empty_dfs
            else None
        )
        day_types = (
            dfs["DAYTYPE"]["VALUE"].astype(str).values.tolist()
            if "DAYTYPE" not in otoole_cfg.empty_dfs
            else None
        )
        daily_time_brackets = (
            dfs["DAILYTIMEBRACKET"]["VALUE"].astype(str).values.tolist()
            if "DAILYTIMEBRACKET" not in otoole_cfg.empty_dfs
            else None
        )
        timeslices = (
            dfs["TIMESLICE"]["VALUE"].values.tolist()
            if "TIMESLICE" not in otoole_cfg.empty_dfs
            else None
        )
        if "YearSplit" not in otoole_cfg.empty_dfs:
            # check there are not different splits in different years
            if (dfs["YearSplit"].groupby("TIMESLICE").nunique()["VALUE"] > 1).any():
                raise ValueError("Different splits in different years")

            year_split = (
                dfs["YearSplit"]
                .groupby(["TIMESLICE"])
                .nth(0)
                .set_index("TIMESLICE")["VALUE"]
                .to_dict()
            )
        else:
            year_split = None
        if "Conversionld" not in otoole_cfg.empty_dfs:
            timeslice_in_daytype = (
                dfs["Conversionld"]
                .loc[dfs["Conversionld"]["VALUE"] == 1, ["TIMESLICE", "DAYTYPE"]]
                .set_index("TIMESLICE")["DAYTYPE"]
                .astype(str)
                .to_dict()
            )
        else:
            timeslice_in_daytype = None
        if "Conversionls" not in otoole_cfg.empty_dfs:
            timeslice_in_season = (
                dfs["Conversionls"]
                .loc[dfs["Conversionls"]["VALUE"] == 1, ["TIMESLICE", "SEASON"]]
                .set_index("TIMESLICE")["SEASON"]
                .astype(str)
                .to_dict()
            )
        else:
            timeslice_in_season = None
        if "DaysInDayType" not in otoole_cfg.empty_dfs:
            # check if there are different numbers of daytypes in different seasons or years
            if (dfs["DaysInDayType"].groupby("DAYTYPE").nunique()["VALUE"] > 1).any():
                raise ValueError("Different number of daytypes in seasons or years")

            days_in_day_type = (
                dfs["DaysInDayType"].groupby("DAYTYPE").nth(0).set_index("DAYTYPE")["VALUE"]
            )
            days_in_day_type.index = days_in_day_type.index.astype(str)
            days_in_day_type = days_in_day_type.to_dict()
        else:
            days_in_day_type = None

        return cls(
            id=Path(root_dir).name,
            years=years,
            seasons=seasons,
            timeslices=timeslices,
            day_types=day_types,
            otoole_cfg=otoole_cfg,
            daily_time_brackets=daily_time_brackets,
            year_split=year_split,
            day_split=(
                OSeMOSYSData(
                    data=group_to_json(
                        g=dfs["DaySplit"],
                        data_columns=["DAILYTIMEBRACKET", "YEAR"],
                        target_column="VALUE",
                    )
                ).model_dump()["data"]
                if "DaySplit" not in otoole_cfg.empty_dfs
                else None
            ),
            days_in_day_type=days_in_day_type,
            timeslice_in_daytype=timeslice_in_daytype,
            timeslice_in_timebracket=(
                OSeMOSYSData(
                    data=group_to_json(
                        g=dfs["Conversionlh"],
                        data_columns=["TIMESLICE", "DAILYTIMEBRACKET"],
                        target_column="VALUE",
                    )
                ).model_dump()["data"]
                if "Conversionlh" not in otoole_cfg.empty_dfs
                else None
            ),
            timeslice_in_season=timeslice_in_season,
        )

    def _to_otoole(self, stem: str) -> pd.DataFrame:
        if stem == "YEAR":
            return pd.DataFrame(data={"VALUE": sorted(self.years)})
        elif stem == "SEASON":
            return pd.DataFrame(data={"VALUE": sorted(self.seasons)})
        elif stem == "TIMESLICE":
            return pd.DataFrame(data={"VALUE": sorted(self.timeslices)})
        elif stem == "DAYTYPE":
            return pd.DataFrame(data={"VALUE": sorted(self.day_types)})
        elif stem == "DaysInDayType":
            return pd.DataFrame.from_records(
                [
                    {
                        "SEASON": season,
                        "DAYTYPE": daytype,
                        "YEAR": year,
                        "VALUE": self.days_in_day_type[daytype],
                    }
                    for season, daytype, year in product(
                        self.seasons, list(self.days_in_day_type.keys()), self.years
                    )
                ]
            )
        elif stem == "YearSplit":
            return pd.DataFrame.from_records(
                [
                    {"TIMESLICE": ts, "YEAR": year, "VALUE": self.year_split[ts]}
                    for ts, year in product(list(self.year_split.keys()), self.years)
                ]
            )
        elif stem == "Conversionld":
            return pd.DataFrame.from_records(
                [
                    {
                        "TIMESLICE": timeslice,
                        "DAYTYPE": daytype,
                        "VALUE": 1,
                    }
                    for timeslice, daytype in self.timeslice_in_daytype.items()
                ]
            )
        elif stem == "Conversionls":
            return pd.DataFrame.from_records(
                [
                    {
                        "TIMESLICE": timeslice,
                        "SEASON": season,
                        "VALUE": 1,
                    }
                    for timeslice, season in self.timeslice_in_season.items()
                ]
            )
        else:
            raise ValueError(f"no otoole compatibility method for '{stem}'")

    def to_otoole_csv(self, output_directory):
        for stem, _params in self.otoole_stems.items():
            if stem not in self.otoole_cfg.empty_dfs:
                self._to_otoole(stem).to_csv(Path(output_directory) / f"{stem}.csv", index=False)<|MERGE_RESOLUTION|>--- conflicted
+++ resolved
@@ -52,13 +52,8 @@
 
 
 def construction_from_timeslices(values: Any):
-<<<<<<< HEAD
-    """pathway 3: years plus any of timeslices, timeslice_in_timebracket, timeslice_in_daytype,
-    timeslice_in_season with optional year_split, day_split, days_in_day_type
-=======
     """pathway 3: years plus any of (timeslices, timeslice_in_timebracket, timeslice_in_daytype,
     timeslice_in_season), with optional year_split, day_split, days_in_day_type
->>>>>>> 87ef2fe5
     and optional validation on yearparts, daytypes, and dayparts OR adjacency
     - default to seasons
     - build unitary yearparts, daytypes, and dayparts where not specified
@@ -138,21 +133,12 @@
 
 
 def construction_from_parts(values: Any):
-<<<<<<< HEAD
-    """pathway 2: years plus any of yearparts, daytypes, and dayparts, daysplit, yearsplit,
-    days_in_daytype with optional adjacency
-      - validate keys on provided yearparts, daytypes, dayparts, daysplit, yearsplit,
-        days_in_daytype
-      - build unitary yearparts, daytypes, and dayparts where not specified
-      - build assume equal year, daytype, and day splitting where not specified
-=======
     """pathway 2: years plus any of (yearparts, daytypes, dayparts, daysplit, yearsplit,
     days_in_daytype), with optional adjacency
       - validate keys on provided yearparts, daytypes, dayparts, daysplit, yearsplit,
         days_in_daytype
       - build unitary yearparts, daytypes, and dayparts where not specified
       - build assume equal year_split, days_in_day_type, and day_split where not specified
->>>>>>> 87ef2fe5
       - option: if adjacency is specified:
         - use specified adjacency, validating keys
         - else:
