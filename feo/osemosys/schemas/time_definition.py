from itertools import product
from pathlib import Path
from typing import Any, ClassVar, List, Mapping, Union

import pandas as pd
<<<<<<< HEAD
from pydantic import BaseModel, Field, ValidationInfo, conlist, field_validator, model_validator
=======
from pydantic import BaseModel, conlist, model_validator
>>>>>>> 15662aa0

from feo.osemosys.schemas.validation.timedefinition_validation import (
    build_adjacency,
    build_timeslices_from_parts,
    get_timeslices_from_sets,
    maybe_get_parts_from_timeslice_mappings,
    timeslice_match_timeslice_in_set,
    validate_adjacency_fullyconstrained,
    validate_adjacency_keys,
    validate_parts_from_splits,
)
from feo.osemosys.utils import group_to_json

from .base import MappingSumOne, OSeMOSYSBase, OSeMOSYSData


class OtooleCfg(BaseModel):
    """
    Paramters needed to round-trip csvs from otoole
    """

    empty_dfs: List[str] | None


class TimeAdjacency(BaseModel):
    years: dict[int, int]
    seasons: dict[str, str] | None = Field(default={})  # default no adjacency
    day_types: dict[str, str] | None = Field(default={})
    time_brackets: dict[str, str] | None = Field(default={})
    timeslices: dict[str, str] | None = Field(default={})

    @classmethod
    def from_years(cls, years):
        return cls(years=dict(zip(sorted(years)[:-1], sorted(years)[1:])))

    def inv(self):
        return TimeAdjacency(
            years={v: k for k, v in self.years.items()},
            seasons={v: k for k, v in self.seasons.items()} if self.seasons else None,
            day_types={v: k for k, v in self.day_types.items()} if self.day_types else None,
            time_brackets={v: k for k, v in self.time_brackets.items()}
            if self.time_brackets
            else None,
            timeslices={v: k for k, v in self.timeslices.items()},
        )


def construction_from_timeslices(values: Any):
    """pathway 3: years plus any of timeslices, timeslice_in_timebracket, timeslice_in_daytype,
    timeslice_in_season with optional year_split, day_split, days_in_day_type
    and optional validation on yearparts, daytypes, and dayparts OR adjacency
    - default to seasons
    - build unitary yearparts, daytypes, and dayparts where not specified
    - validating keys on timeslice data and yearpart etc data
    - option if year_split, day_split, days_in_day_type are specified:
      - use specified data, validating keys
      - else: assume equal year, daytype, and day splitting where not specified
    - if option if yearparts, daytypes, dayparts are specified:
      - validate keys against timeslice data AND assume adjacency from ordered parts where given
      - else:
        - if adjacency is not specified, raise error for required parameter
    """
    years = values.get("years")

    # get timeslices from any of timeslice data
    timeslices = get_timeslices_from_sets(values)

    # validate timeslice keys against timeslice_mappings
    timeslice_match_timeslice_in_set(timeslices, values)

    # get parts from any timeslice_mappings and validate keys
    (
        seasons,
        day_types,
        time_brackets,
        timeslice_in_season,
        timeslice_in_daytype,
        timeslice_in_timebracket,
    ) = maybe_get_parts_from_timeslice_mappings(timeslices, values)

    # validate adjacency or check underconstraint
    # if adjacency is given, validate keys
    adj = values.get("adj")
    if adj is not None:
        validate_adjacency_keys(adj, timeslices, years, seasons, day_types, time_brackets)
    # elif adjacency is not given, check for underconstraint then build adjacency
    else:
        # if only timeslices are given, then assume adjacency from timeslice order
        if all([seasons, day_types, time_brackets]):
            adj = dict(
                years=dict(zip(sorted(years)[:-1], sorted(years)[1:])),
                timeslices=dict(zip(timeslices[:-1], timeslices[1:])),
            )
        else:
            # validate adjacency is fully constrained
            validate_adjacency_fullyconstrained(
                timeslices, timeslice_in_season, timeslice_in_daytype, timeslice_in_timebracket
            )
            adj = build_adjacency(
                years,
                timeslices,
                timeslice_in_season,
                timeslice_in_daytype,
                timeslice_in_timebracket,
                seasons,
                day_types,
                time_brackets,
            )
        values["adj"] = adj

    # validate parts keys against any splits AND/OR get assume equal
    year_split, days_in_day_type, day_split = validate_parts_from_splits(
        timeslices, day_types, time_brackets, values
    )

    values["year_split"] = year_split
    values["day_split"] = day_split
    values["days_in_day_type"] = days_in_day_type
    values["seasons"] = seasons
    values["day_types"] = day_types
    values["daily_time_brackets"] = time_brackets
    values["timeslice_in_season"] = timeslice_in_season
    values["timeslice_in_daytype"] = timeslice_in_daytype
    values["timeslice_in_timebracket"] = timeslice_in_timebracket

    return values


def construction_from_parts(values: Any):
    """pathway 2: years plus any of yearparts, daytypes, and dayparts, daysplit, yearsplit,
    days_in_daytype with optional adjacency
      - validate keys on provided yearparts, daytypes, dayparts, daysplit, yearsplit,
        days_in_daytype
      - build unitary yearparts, daytypes, and dayparts where not specified
      - build assume equal year, daytype, and day splitting where not specified
      - option: if adjacency is specified:
        - use specified adjacency, validating keys
        - else:
          - if ordered yearparts, daytypes, and dayparts given, assume adjacency
          - else: raise error for required parameter
    """
    years = values.get("years")
    seasons = values.get("seasons")
    day_types = values.get("day_types")
    time_brackets = values.get("daily_time_brackets")

    # build timeslices from parts
    timeslices = build_timeslices_from_parts(seasons, day_types, time_brackets)
    values["timeslices"] = timeslices

    # validate keys on splits, if any, or maybe get parts
    year_split, days_in_day_type, day_split = validate_parts_from_splits(
        timeslices, day_types, time_brackets, values
    )
    values["year_split"] = year_split
    values["day_split"] = day_split
    values["days_in_day_type"] = days_in_day_type

    # if adjacency is given, validate keys
    adj = values.get("adj")
    if adj is not None:
        validate_adjacency_keys(adj, timeslices, years, seasons, day_types, time_brackets)
    else:
        adj = TimeAdjacency(
            years=dict(zip(sorted(years)[:-1], sorted(years)[1:])),
            timeslices=dict(zip(timeslices[:-1], timeslices[1:])),
        )
        values["adj"] = adj

    return values


def construction_from_years_only(values: Any):
    """pathway 1: years only
    - build unitary yearparts, daytypes, and dayparts
    - build adjacency from ordered years
    """
    years = values.get("years")

    values["yearparts"] = [1]
    values["day_types"] = [1]
    values["seasons"] = [1]
    values["timeslices"] = [1]
    values["daily_time_brackets"] = [1]
    values["dayparts"] = [1]

    values["year_split"] = {1: 1.0}
    values["day_split"] = {1: 1.0}
    values["days_in_day_type"] = {1: 1.0}

    values["timeslice_in_timebracket"] = {1: [1]}
    values["timeslice_in_daytype"] = {1: [1]}
    values["timeslice_in_season"] = {1: [1]}
    values["adj"] = TimeAdjacency.from_years(years)
    values["adj_inv"] = TimeAdjacency.from_years(years).inv()

    return values


class TimeDefinition(OSeMOSYSBase):
    """
    Class to contain all temporal defition of the OSeMOSYS model.

    There are several pathways to constructing a TimeDefinition.

    pathway 1:
    years only

    pathway 2:
    years plus any of yearparts, daytypes, and dayparts, daysplit, yearsplit, days_in_daytype
    with optional adjacency

    pathway 3:
    years plus any of timeslices, timeslice_in_timebracket, timeslice_in_daytype,
    timeslice_in_season with optional year_split, day_split, days_in_day_type
    and optional validation on yearparts, daytypes, and dayparts OR adjacency


    Attributes:
        years:
            List[int]: a list of integer years for the capacity expansion study.
                       Can also be a `range`.
        seasons:
            List[int | str]:
        timeslices:
            List[int | str]:
        day_types:
            List[int | str]:
        daily_time_brackets:
            List[int | str]:
        year_split:
            Mapping:
        day_split:
            Mapping:
        days_in_day_type:
            Mapping:
        timeslice_in_timebracket:
            Mapping:
        timeslice_in_daytype:
            Mapping:
        timeslice_in_season:
            Mapping:
        adj:
            TimeAdjacency:
        adj_inv:
            TimeAdjacency:
        otoole_cfg:
            OtooleCfg | None:

    """

    # always required
    years: conlist(int, min_length=1)

    # can be constructed
    seasons: conlist(int | str, min_length=1) | int | None
    timeslices: conlist(int | str, min_length=1) | int | None
    day_types: conlist(int | str, min_length=1) | int | None
    daily_time_brackets: conlist(int | str, min_length=1) | int | None
    year_split: MappingSumOne | None
    day_split: MappingSumOne | None
    days_in_day_type: Mapping | None
    timeslice_in_timebracket: Mapping | None
    timeslice_in_daytype: Mapping | None
    timeslice_in_season: Mapping | None

    adj: TimeAdjacency
    adj_inv: TimeAdjacency

    otoole_cfg: OtooleCfg | None = Field(default=None)
    otoole_stems: ClassVar[dict[str : dict[str : Union[str, list[str]]]]] = {
        "YEAR": {"attribute": "years", "columns": ["VALUE"]},
        "SEASON": {"attribute": "seasons", "columns": ["VALUE"]},
        "TIMESLICE": {"attribute": "timeslices", "columns": ["VALUE"]},
        "DAYTYPE": {"attribute": "day_types", "columns": ["VALUE"]},
        "DAILYTIMEBRACKET": {"attribute": "daily_time_brackets", "columns": ["VALUE"]},
        "YearSplit": {
            "attribute": "year_split",
            "columns": ["TIMESLICE", "YEAR", "VALUE"],
        },
        "DaySplit": {
            "attribute": "day_split",
            "columns": ["DAILYTIMEBRACKET", "YEAR", "VALUE"],
        },
        "DaysInDayType": {
            "attribute": "days_in_day_type",
            "columns": ["SEASON", "DAYTYPE", "YEAR", "VALUE"],
        },
        "Conversionlh": {
            "attribute": "timeslice_in_timebracket",
            "columns": ["TIMESLICE", "DAILYTIMEBRACKET", "VALUE"],
        },
        "Conversionld": {
            "attribute": "timeslice_in_daytype",
            "columns": ["TIMESLICE", "DAYTYPE", "VALUE"],
        },
        "Conversionls": {
            "attribute": "timeslice_in_season",
            "columns": ["TIMESLICE", "SEASON", "VALUE"],
        },
    }

    # TODO: post-validation that everything has the right keys and sums,etc.

<<<<<<< HEAD
    @field_validator("years")
    @classmethod
    def convert_from_range(cls, v: Any) -> Any:
        if isinstance(v, range):
            return list(v)
        return v

    @field_validator("seasons", "timeslices", "day_types", "daily_time_brackets")
    @classmethod
    def convert_from_int(cls, v: Any) -> Any:
        if isinstance(v, int):
            return list(range(1, v + 1))
        return v

    @model_validator(mode="before")
    @classmethod
    def construction_validation(cls, values: Any, info: ValidationInfo) -> Any:
        # years is always required
        if values.get("years") is None:
            raise ValueError("'years' is a required parameter")
        if any(
            [
                values.get("timeslices") is not None,
                values.get("timeslice_in_timebracket") is not None,
                values.get("timeslice_in_daytype") is not None,
                values.get("timeslice_in_season") is not None,
            ]
        ):
            # Validation if timeslice is provided
            values = construction_from_timeslices(values)
        elif any(
            [
                values.get("yearparts") is not None,
                values.get("daily_time_brackets") is not None,
                values.get("daytypes") is not None,
                values.get("year_split") is not None,
                values.get("day_split") is not None,
                values.get("days_in_day_type") is not None,
            ]
        ):
            # Validation if parts or splits are provided
            values = construction_from_parts(values)
        else:
            # just years provided
            values = construction_from_years_only(values)

        # maybe flip adj
        if values.get("adj_inv") is None:
            if isinstance(values.get("adj"), TimeAdjacency):
                values["adj_inv"] = values["adj"].inv()
            elif isinstance(values.get("adj"), dict):
                values["adj_inv"] = TimeAdjacency(**values["adj"]).inv()
=======
    @model_validator(mode="before")
    def validation(cls, values):
        # Validation if timeslice is provided
        values = timeslice_match_timeslice_in_set(values)
        values = timeslice_in_set_match_set(values)
        values = timeslice_in_set_provided(values)
        values = construct_timebracket(values)
        values = construct_daytype(values)
        values = construct_season(values)
        # Validation if timeslice is not provided
        values = construct_daytypes_no_timeslice(values)
        values = construct_dailytimebracket_no_timeslice(values)
        values = construct_season_no_timeslice(values)
        values = construct_timeslice(values)
        # Validation/construction for year_split/day_split/days_in_day_type
        values = validate_construct_year_split(values)
        values = validate_construct_day_split(values)
        values = validate_construct_days_in_day_type(values)
        # Construction of adjaceny matrices
        values = construct_adjacency_matrices(values)

        # TODO: determine why this final assigning of values is required to avoid validation errors
        year_split = values.get("year_split")
        day_split = values.get("day_split")
        days_in_day_type = values.get("days_in_day_type")
        timeslice_in_timebracket = values.get("timeslice_in_timebracket")
        timeslice_in_daytype = values.get("timeslice_in_daytype")
        timeslice_in_season = values.get("timeslice_in_season")
        values["year_split"] = OSeMOSYSData(data=year_split)
        values["day_split"] = OSeMOSYSData(data=day_split)
        values["days_in_day_type"] = OSeMOSYSData(data=days_in_day_type)
        values["timeslice_in_timebracket"] = OSeMOSYSData(data=timeslice_in_timebracket)
        values["timeslice_in_daytype"] = OSeMOSYSData(data=timeslice_in_daytype)
        values["timeslice_in_season"] = OSeMOSYSData(data=timeslice_in_season)
>>>>>>> 15662aa0

        return values

    @classmethod
    def from_otoole_csv(cls, root_dir) -> "TimeDefinition":
        """
        Instantiate a single TimeDefinition object containing all relevant data from
        otoole-organised csvs.

        Parameters
        ----------
        root_dir: str
            Path to the root of the otoole csv directory

        Returns
        -------
        TimeDefinition
            A single TimeDefinition instance that can be used downstream or dumped to json/yaml
        """

        # ###########
        # Load Data #
        # ###########
        dfs = {}
        otoole_cfg = OtooleCfg(empty_dfs=[])
        for key in list(cls.otoole_stems):
            try:
                dfs[key] = pd.read_csv(Path(root_dir) / f"{key}.csv")
                if dfs[key].empty:
                    otoole_cfg.empty_dfs.append(key)
            except FileNotFoundError:
                otoole_cfg.empty_dfs.append(key)

        # ###################
        # Basic Data Checks #
        #####################

        # Assert days in day type values <=7
        assert (
            dfs["DaysInDayType"]["VALUE"].isin([1, 2, 3, 4, 5, 6, 7]).all()
        ), "Days in day type can only take values from 1-7"

        if "YEAR" in dfs:
            years = dfs["YEAR"]["VALUE"].astype(str).values.tolist()
        else:
            raise FileNotFoundError("YEAR.csv not read in, likely missing from root_dir")
        seasons = (
            dfs["SEASON"]["VALUE"].astype(str).values.tolist()
            if "SEASON" not in otoole_cfg.empty_dfs
            else None
        )
        day_types = (
            dfs["DAYTYPE"]["VALUE"].astype(str).values.tolist()
            if "DAYTYPE" not in otoole_cfg.empty_dfs
            else None
        )
        daily_time_brackets = (
            dfs["DAILYTIMEBRACKET"]["VALUE"].astype(str).values.tolist()
            if "DAILYTIMEBRACKET" not in otoole_cfg.empty_dfs
            else None
        )
        timeslices = (
            dfs["TIMESLICE"]["VALUE"].values.tolist()
            if "TIMESLICE" not in otoole_cfg.empty_dfs
            else None
        )
        if "YearSplit" not in otoole_cfg.empty_dfs:
            # check there are not different splits in different years
            if (dfs["YearSplit"].groupby("TIMESLICE").nunique()["VALUE"] > 1).any():
                raise ValueError("Different splits in different years")

            year_split = (
                dfs["YearSplit"]
                .groupby(["TIMESLICE"])
                .nth(0)
                .set_index("TIMESLICE")["VALUE"]
                .to_dict()
            )
        else:
            year_split = None
        if "Conversionld" not in otoole_cfg.empty_dfs:
            timeslice_in_daytype = (
                dfs["Conversionld"]
                .loc[dfs["Conversionld"]["VALUE"] == 1, ["TIMESLICE", "DAYTYPE"]]
                .set_index("TIMESLICE")["DAYTYPE"]
                .astype(str)
                .to_dict()
            )
        else:
            timeslice_in_daytype = None
        if "Conversionls" not in otoole_cfg.empty_dfs:
            timeslice_in_season = (
                dfs["Conversionls"]
                .loc[dfs["Conversionls"]["VALUE"] == 1, ["TIMESLICE", "SEASON"]]
                .set_index("TIMESLICE")["SEASON"]
                .astype(str)
                .to_dict()
            )
        else:
            timeslice_in_season = None
        if "DaysInDayType" not in otoole_cfg.empty_dfs:
            # check if there are different numbers of daytypes in different seasons or years
            if (dfs["DaysInDayType"].groupby("DAYTYPE").nunique()["VALUE"] > 1).any():
                raise ValueError("Different number of daytypes in seasons or years")

            days_in_day_type = (
                dfs["DaysInDayType"].groupby("DAYTYPE").nth(0).set_index("DAYTYPE")["VALUE"]
            )
            days_in_day_type.index = days_in_day_type.index.astype(str)
            days_in_day_type = days_in_day_type.to_dict()
        else:
            days_in_day_type = None

        return cls(
            id=Path(root_dir).name,
            years=years,
            seasons=seasons,
            timeslices=timeslices,
            day_types=day_types,
            otoole_cfg=otoole_cfg,
            daily_time_brackets=daily_time_brackets,
            year_split=year_split,
            day_split=(
                OSeMOSYSData(
                    data=group_to_json(
                        g=dfs["DaySplit"],
                        data_columns=["DAILYTIMEBRACKET", "YEAR"],
                        target_column="VALUE",
                    )
                ).model_dump()["data"]
                if "DaySplit" not in otoole_cfg.empty_dfs
                else None
            ),
            days_in_day_type=days_in_day_type,
            timeslice_in_daytype=timeslice_in_daytype,
            timeslice_in_timebracket=(
                OSeMOSYSData(
                    data=group_to_json(
                        g=dfs["Conversionlh"],
                        data_columns=["TIMESLICE", "DAILYTIMEBRACKET"],
                        target_column="VALUE",
                    )
                ).model_dump()["data"]
                if "Conversionlh" not in otoole_cfg.empty_dfs
                else None
            ),
            timeslice_in_season=timeslice_in_season,
        )

    def _to_otoole(self, stem: str) -> pd.DataFrame:
        if stem == "YEAR":
            return pd.DataFrame(data={"VALUE": sorted(self.years)})
        elif stem == "SEASON":
            return pd.DataFrame(data={"VALUE": sorted(self.seasons)})
        elif stem == "TIMESLICE":
            return pd.DataFrame(data={"VALUE": sorted(self.timeslices)})
        elif stem == "DAYTYPE":
            return pd.DataFrame(data={"VALUE": sorted(self.day_types)})
        elif stem == "DaysInDayType":
            return pd.DataFrame.from_records(
                [
                    {
                        "SEASON": season,
                        "DAYTYPE": daytype,
                        "YEAR": year,
                        "VALUE": self.days_in_day_type[daytype],
                    }
                    for season, daytype, year in product(
                        self.seasons, list(self.days_in_day_type.keys()), self.years
                    )
                ]
            )
        elif stem == "YearSplit":
            return pd.DataFrame.from_records(
                [
                    {"TIMESLICE": ts, "YEAR": year, "VALUE": self.year_split[ts]}
                    for ts, year in product(list(self.year_split.keys()), self.years)
                ]
            )
        elif stem == "Conversionld":
            return pd.DataFrame.from_records(
                [
                    {
                        "TIMESLICE": timeslice,
                        "DAYTYPE": daytype,
                        "VALUE": 1,
                    }
                    for timeslice, daytype in self.timeslice_in_daytype.items()
                ]
            )
        elif stem == "Conversionls":
            return pd.DataFrame.from_records(
                [
                    {
                        "TIMESLICE": timeslice,
                        "SEASON": season,
                        "VALUE": 1,
                    }
                    for timeslice, season in self.timeslice_in_season.items()
                ]
            )
        else:
            raise ValueError(f"no otoole compatibility method for '{stem}'")

    def to_otoole_csv(self, output_directory):
        for stem, _params in self.otoole_stems.items():
            if stem not in self.otoole_cfg.empty_dfs:
                self._to_otoole(stem).to_csv(Path(output_directory) / f"{stem}.csv", index=False)<|MERGE_RESOLUTION|>--- conflicted
+++ resolved
@@ -3,11 +3,8 @@
 from typing import Any, ClassVar, List, Mapping, Union
 
 import pandas as pd
-<<<<<<< HEAD
+
 from pydantic import BaseModel, Field, ValidationInfo, conlist, field_validator, model_validator
-=======
-from pydantic import BaseModel, conlist, model_validator
->>>>>>> 15662aa0
 
 from feo.osemosys.schemas.validation.timedefinition_validation import (
     build_adjacency,
@@ -312,7 +309,6 @@
 
     # TODO: post-validation that everything has the right keys and sums,etc.
 
-<<<<<<< HEAD
     @field_validator("years")
     @classmethod
     def convert_from_range(cls, v: Any) -> Any:
@@ -365,42 +361,6 @@
                 values["adj_inv"] = values["adj"].inv()
             elif isinstance(values.get("adj"), dict):
                 values["adj_inv"] = TimeAdjacency(**values["adj"]).inv()
-=======
-    @model_validator(mode="before")
-    def validation(cls, values):
-        # Validation if timeslice is provided
-        values = timeslice_match_timeslice_in_set(values)
-        values = timeslice_in_set_match_set(values)
-        values = timeslice_in_set_provided(values)
-        values = construct_timebracket(values)
-        values = construct_daytype(values)
-        values = construct_season(values)
-        # Validation if timeslice is not provided
-        values = construct_daytypes_no_timeslice(values)
-        values = construct_dailytimebracket_no_timeslice(values)
-        values = construct_season_no_timeslice(values)
-        values = construct_timeslice(values)
-        # Validation/construction for year_split/day_split/days_in_day_type
-        values = validate_construct_year_split(values)
-        values = validate_construct_day_split(values)
-        values = validate_construct_days_in_day_type(values)
-        # Construction of adjaceny matrices
-        values = construct_adjacency_matrices(values)
-
-        # TODO: determine why this final assigning of values is required to avoid validation errors
-        year_split = values.get("year_split")
-        day_split = values.get("day_split")
-        days_in_day_type = values.get("days_in_day_type")
-        timeslice_in_timebracket = values.get("timeslice_in_timebracket")
-        timeslice_in_daytype = values.get("timeslice_in_daytype")
-        timeslice_in_season = values.get("timeslice_in_season")
-        values["year_split"] = OSeMOSYSData(data=year_split)
-        values["day_split"] = OSeMOSYSData(data=day_split)
-        values["days_in_day_type"] = OSeMOSYSData(data=days_in_day_type)
-        values["timeslice_in_timebracket"] = OSeMOSYSData(data=timeslice_in_timebracket)
-        values["timeslice_in_daytype"] = OSeMOSYSData(data=timeslice_in_daytype)
-        values["timeslice_in_season"] = OSeMOSYSData(data=timeslice_in_season)
->>>>>>> 15662aa0
 
         return values
 
