import warnings
from typing import Any, List

from pydantic import Field, model_validator

from feo.osemosys.defaults import defaults
from feo.osemosys.schemas.base import (
    OSeMOSYSBase,
    OSeMOSYSData,
    _check_set_membership,
    cast_osemosysdata_value,
)
from feo.osemosys.schemas.commodity import Commodity
from feo.osemosys.schemas.compat.model import RunSpecOtoole
from feo.osemosys.schemas.impact import Impact
from feo.osemosys.schemas.region import Region
from feo.osemosys.schemas.technology import Technology, TechnologyStorage
from feo.osemosys.schemas.time_definition import TimeDefinition
from feo.osemosys.utils import merge, recursive_keys

# filter this pandas-3 dep warning for now
warnings.filterwarnings("ignore", "\nPyarrow", DeprecationWarning)


class RunSpec(OSeMOSYSBase, RunSpecOtoole):
    # COMPONENTS
    # ----------
    time_definition: TimeDefinition
    regions: List[Region]
    commodities: List[Commodity]
    impacts: List[Impact]
    technologies: List[Technology]  # just production technologies for now
    storage_technologies: List[Technology] | None = Field(default=None)  # TODO for now
    # production_technologies: List[ProductionTechnology] | None = Field(default=None)
    # transmission_technologies: List[TechnologyTransmission] | None = Field(default=None)
<<<<<<< HEAD
    storage_technologies: List[TechnologyStorage] | None = Field(None)
=======
>>>>>>> 1343c926

    # ASSUMPIONS
    # ----------
    depreciation_method: OSeMOSYSData.R.DM | None = Field(
        OSeMOSYSData.R.DM(defaults.depreciation_method)
    )
    # DiscountRateIdv
    cost_of_capital: OSeMOSYSData.RT | None = Field(None)
    discount_rate: OSeMOSYSData.R | None = Field(OSeMOSYSData.R(defaults.discount_rate))
    reserve_margin: OSeMOSYSData.RY | None = Field(OSeMOSYSData.RY(defaults.reserve_margin))

    # TARGETS
    # -------
    renewable_production_target: OSeMOSYSData.RY | None = Field(None)

    def maybe_mixin_discount_rate(self):
        regions = [region.id for region in self.regions]
        technologies = [technology.id for technology in self.technologies]

        if self.cost_of_capital is None:
            # if cost_of_capital is not provided, use discount_rate
            return OSeMOSYSData.RT(self.discount_rate.data)
        else:
            # cost-of-capital exists but we may need to mixin
            if isinstance(self.cost_of_capital.data, float):
                # if cost_of_capital is a float, return it, it'll cast on composition
                return OSeMOSYSData.RT(self.cost_of_capital.data)
            elif isinstance(self.cost_of_capital.data, dict):
                all_data = {
                    region: {technology: None for technology in technologies} for region in regions
                }

                # first compose to fill any wild vals
                composed_cost_of_capital = _check_set_membership(
                    "cost_of_capital",
                    self.cost_of_capital.data,
                    {"regions": regions, "technologies": technologies},
                )
                all_data = merge(all_data, composed_cost_of_capital)

                # mix back in any discount rates or the default value
                for region, technology in recursive_keys(all_data):
                    if all_data[region][technology] is None:
                        if self.discount_rate.data[region] is not None:
                            all_data[region][technology] = self.discount_rate.data[region]
                        else:
                            all_data[region][technology] = defaults.discount_rate

                return OSeMOSYSData.RT(all_data)

            else:
                raise ValueError(f"Wrong datatype for cost_of_capital: {self.cost_of_capital.data}")

    @model_validator(mode="after")
    def compose(self):
        # compose subsidiary objects
        sets = {
            "years": self.time_definition.years,
            "timeslices": self.time_definition.timeslices,
            "commodities": [commodity.id for commodity in self.commodities],
            "regions": [region.id for region in self.regions],
            "technologies": [technology.id for technology in self.technologies],
            "storage_technologies": [storage.id for storage in self.storage_technologies],
            "impacts": [impact.id for impact in self.impacts],
        }

        self.commodities = [commodity.compose(**sets) for commodity in self.commodities]
        self.regions = [region.compose(**sets) for region in self.regions]
        self.technologies = [technology.compose(**sets) for technology in self.technologies]
        self.storage_technologies = [
            storage.compose(**sets) for storage in self.storage_technologies
        ]
        self.impacts = [impact.compose(**sets) for impact in self.impacts]

        # compose own parameters
        if self.depreciation_method:
            self.depreciation_method = self.depreciation_method.compose(
                self.id, self.depreciation_method.data, **sets
            )
        if self.discount_rate:
            self.discount_rate = self.discount_rate.compose(
                self.id, self.discount_rate.data, **sets
            )
        if self.reserve_margin:
            self.reserve_margin = self.reserve_margin.compose(
                self.id, self.reserve_margin.data, **sets
            )
        if self.renewable_production_target:
            self.renewable_production_target = self.renewable_production_target.compose(
                self.id, self.renewable_production_target.data, **sets
            )

        self.cost_of_capital = self.maybe_mixin_discount_rate()

        self.cost_of_capital = self.cost_of_capital.compose(
            self.id, self.cost_of_capital.data, **sets
        )

        return self

    @model_validator(mode="before")
    @classmethod
    def cast_values(cls, values: Any) -> Any:
        for field, info in cls.model_fields.items():
            field_val = values.get(field)

            if field_val is not None:
                values[field] = cast_osemosysdata_value(field_val, info)

        return values<|MERGE_RESOLUTION|>--- conflicted
+++ resolved
@@ -30,13 +30,9 @@
     commodities: List[Commodity]
     impacts: List[Impact]
     technologies: List[Technology]  # just production technologies for now
-    storage_technologies: List[Technology] | None = Field(default=None)  # TODO for now
     # production_technologies: List[ProductionTechnology] | None = Field(default=None)
     # transmission_technologies: List[TechnologyTransmission] | None = Field(default=None)
-<<<<<<< HEAD
     storage_technologies: List[TechnologyStorage] | None = Field(None)
-=======
->>>>>>> 1343c926
 
     # ASSUMPIONS
     # ----------
