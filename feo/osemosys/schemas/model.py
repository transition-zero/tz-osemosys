--- conflicted
+++ resolved
@@ -1,40 +1,21 @@
-<<<<<<< HEAD
-=======
 import warnings
->>>>>>> 93f64c9a
 from typing import Any, List
 
 from pydantic import Field, model_validator
 
 from feo.osemosys.defaults import defaults
-<<<<<<< HEAD
 from feo.osemosys.schemas.base import OSeMOSYSBase, OSeMOSYSData, cast_osemosysdata_value
-=======
-from feo.osemosys.schemas.base import (
-    OSeMOSYSBase,
-    OSeMOSYSData,
-    OSeMOSYSData_DepreciationMethod,
-    OSeMOSYSData_Int,
-)
->>>>>>> 93f64c9a
 from feo.osemosys.schemas.commodity import Commodity
 from feo.osemosys.schemas.compat.model import RunSpecOtoole
 from feo.osemosys.schemas.impact import Impact
 from feo.osemosys.schemas.region import Region
 from feo.osemosys.schemas.technology import Technology
 from feo.osemosys.schemas.time_definition import TimeDefinition
-<<<<<<< HEAD
-=======
 from feo.osemosys.utils import isnumeric
->>>>>>> 93f64c9a
 
 # filter this pandas-3 dep warning for now
 warnings.filterwarnings("ignore", "\nPyarrow", DeprecationWarning)
 
-<<<<<<< HEAD
-=======
-
->>>>>>> 93f64c9a
 class RunSpec(OSeMOSYSBase, RunSpecOtoole):
     # COMPONENTS
     # ----------
@@ -42,21 +23,13 @@
     regions: List[Region]
     commodities: List[Commodity]
     impacts: List[Impact]
-<<<<<<< HEAD
     technologies: List[Technology]  # just production technologies for now
     # production_technologies: List[ProductionTechnology] | None = Field(default=None)
     # transmission_technologies: List[TechnologyTransmission] | None = Field(default=None)
     # storage_technologies: List[TechnologyStorage] | None = Field(None)
-=======
-    technologies: List[Technology]
-    storage_technologies: List[TechnologyStorage] | None = Field(None)
->>>>>>> 93f64c9a
-    # TODO
-    # transmission_technologies: List[TechnologyTransmission]
 
     # ASSUMPIONS
     # ----------
-<<<<<<< HEAD
     depreciation_method: OSeMOSYSData.R.DM | None = Field(
         OSeMOSYSData.R.DM(defaults.depreciation_method)
     )
@@ -83,52 +56,15 @@
         self.regions = [region.compose(**sets) for region in self.regions]
         self.technologies = [technology.compose(**sets) for technology in self.technologies]
         self.impacts = [impact.compose(**sets) for impact in self.impacts]
-=======
-    depreciation_method: OSeMOSYSData_DepreciationMethod | None = Field(
-        OSeMOSYSData_DepreciationMethod(defaults.depreciation_method)
-    )
-    discount_rate: OSeMOSYSData | None = Field(OSeMOSYSData(defaults.discount_rate))
-    reserve_margin: OSeMOSYSData | None = Field(OSeMOSYSData(defaults.reserve_margin))
 
-    # TARGETS
-    # -------
-    renewable_production_target: OSeMOSYSData | None = Field(None)
->>>>>>> 93f64c9a
+        return self
 
     @model_validator(mode="before")
     @classmethod
     def cast_values(cls, values: Any) -> Any:
         for field, info in cls.model_fields.items():
             field_val = values.get(field)
-
-<<<<<<< HEAD
             if field_val is not None:
                 values[field] = cast_osemosysdata_value(field_val, info)
-=======
-            if all(
-                [
-                    field_val is not None,
-                    isinstance(field_val, int),
-                    "OSeMOSYSData_Int" in str(info.annotation),
-                ]
-            ):
-                values[field] = OSeMOSYSData_Int(field_val)
-            elif all(
-                [
-                    field_val is not None,
-                    isinstance(field_val, str),
-                    "OSeMOSYSData_DepreciationMethod" in str(info.annotation),
-                ]
-            ):
-                values[field] = OSeMOSYSData_DepreciationMethod(field_val)
-            elif all(
-                [
-                    field_val is not None,
-                    isnumeric(field_val),
-                    "OSeMOSYSData" in str(info.annotation),
-                ]
-            ):
-                values[field] = OSeMOSYSData(field_val)
->>>>>>> 93f64c9a
 
         return values