--- conflicted
+++ resolved
@@ -1,7 +1,4 @@
-<<<<<<< HEAD
-=======
 import warnings
->>>>>>> 0e6f5094
 from typing import Any, List
 
 from pydantic import Field, model_validator
@@ -18,10 +15,6 @@
 # filter this pandas-3 dep warning for now
 warnings.filterwarnings("ignore", "\nPyarrow", DeprecationWarning)
 
-<<<<<<< HEAD
-=======
-
->>>>>>> 0e6f5094
 class RunSpec(OSeMOSYSBase, RunSpecOtoole):
     # COMPONENTS
     # ----------
@@ -33,11 +26,6 @@
     # production_technologies: List[ProductionTechnology] | None = Field(default=None)
     # transmission_technologies: List[TechnologyTransmission] | None = Field(default=None)
     # storage_technologies: List[TechnologyStorage] | None = Field(None)
-<<<<<<< HEAD
-    # TODO
-    # transmission_technologies: List[TechnologyTransmission]
-=======
->>>>>>> 0e6f5094
 
     # ASSUMPIONS
     # ----------
@@ -68,20 +56,14 @@
         self.technologies = [technology.compose(**sets) for technology in self.technologies]
         self.impacts = [impact.compose(**sets) for impact in self.impacts]
 
-<<<<<<< HEAD
-=======
         return self
 
->>>>>>> 0e6f5094
     @model_validator(mode="before")
     @classmethod
     def cast_values(cls, values: Any) -> Any:
         for field, info in cls.model_fields.items():
             field_val = values.get(field)
-<<<<<<< HEAD
 
-=======
->>>>>>> 0e6f5094
             if field_val is not None:
                 values[field] = cast_osemosysdata_value(field_val, info)
 
