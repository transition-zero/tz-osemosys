from typing import Annotated, Dict, Mapping, Union

import numpy as np
import pandas as pd
from pydantic import AfterValidator, BaseModel, BeforeValidator, model_validator

from feo.osemosys.defaults import defaults
from feo.osemosys.utils import isnumeric

# ####################
# ### BASE CLASSES ###
# ####################


def values_sum_one(values: Mapping) -> bool:
    assert sum(values.values()) == 1.0, "Mapping values must sum to 1.0."
    return values


def nested_sum_one(values: Mapping) -> bool:
    # breakpoint()
    if isinstance(values, OSeMOSYSData):
        data = values.data
    elif isinstance(values, dict):
        data = values

    if data is None:
        return values

    # check for single value
    if isnumeric(data):
        if float(data) == 1.0:
            return values

    # else use pandas json_normalize to make flat dataframe of nested dictionary
    df = pd.json_normalize(data).T
    assert (
        df.index.str.split(".").str.len().unique().size == 1
    ), "Nested dictionary must have consistent depth"
    cols = [f"L{ii}" for ii in range(1, max(df.index.str.split(".").str.len()) + 1)]
    df[cols] = pd.DataFrame(df.index.str.split(".").to_list(), index=df.index)

    if not np.allclose(
        df.groupby(cols[:-1])[0].sum(),
        1.0,
        atol=defaults.equals_one_tolerance,
    ):
        raise ValueError("Nested data must sum to 1.0 along the last indexing level.")
    return values


MappingSumOne = Annotated[Mapping, AfterValidator(values_sum_one)]
DataVar = float | int | str
IdxVar = str | int


class OSeMOSYSBase(BaseModel):
    """
    This base class forces all objects to have a string id;
    a long, human-readable name; and a description.
    """

    id: str
    long_name: str
    description: str

    @model_validator(mode="before")
    @classmethod
    def backfill_missing(cls, values):
        if "long_name" not in values:
            values["long_name"] = values["id"]
        if "description" not in values:
            values["description"] = "No description provided."
        return values


class OSeMOSYSData(BaseModel):
    """
    This class wraps all data being used in a model.

    ## Wildcards

    Where data must be specified for an entire SET, a wildcard "*" can be used
    to denote the data is applicable to all set members.

        demand_profile:
          "*":
            0h: 0.
            6h: 0.2
            12h: 0.3
            18h: 0.5

    Any additionally specified set members over-write the wildcard data.

        demand_annual:
          "*": 20
          region_a: 30

    ## Automatic nesting

    Sometimes a model should be defined in extensive detail, with data being
    defined for every member of every set. Usually, however, model parameters
    are repeated across regions, commodities, time definitions, etc.
    This class allows data to be expressed in the maximally-concise (and readable) way.

    For example, to define a demand for gas of 5 units at all regions and all timeslices:

        gas:
          demand: 5

    To define different demands based on region, but identical across timeslices:

        gas:
          demand:
            region_a: 5
            region_b: 10

    To define different

    """

    def __init__(self, *args, **data):
<<<<<<< HEAD
        if args:
            if len(args) > 1:
                raise ValueError(f"Expected 1 positional argument, got {len(args)}.")
            if isinstance(args[0], dict):
                if "data" in args[0].keys() and len(args[0].keys()) == 1:
                    super().__init__(**args[0])
                elif "data" in args[0].keys() and len(args[0].keys()) > 1:
                    raise ValueError(
                        "If initialising via a dict keyed by 'data', 'data' must be the only key."
                    )
                else:
                    # 'data' not in args[0].keys()
                    super().__init__(data=args[0])
            else:
                super().__init__(data=args[0])
        else:
            if "data" in data.keys() and len(data.keys()) > 1:
                raise ValueError(
                    "If initialising via a dict keyed by 'data', 'data' must be the only key."
                )
            elif "data" in data.keys():
                super().__init__(data=data["data"])
            else:
                super().__init__(data=data)
=======
        super().__init__(data=args[0] if args else data)
>>>>>>> c377e1a6

    data: Union[
        DataVar,  # {data: 6.}
        Dict[IdxVar, DataVar],
        Dict[IdxVar, Dict[IdxVar, DataVar]],
        Dict[IdxVar, Dict[IdxVar, Dict[IdxVar, DataVar]]],
        Dict[IdxVar, Dict[IdxVar, Dict[IdxVar, Dict[IdxVar, DataVar]]]],
        Dict[IdxVar, Dict[IdxVar, Dict[IdxVar, Dict[IdxVar, Dict[IdxVar, DataVar]]]]],
    ]


OSeMOSYSData_SumOne = Annotated[OSeMOSYSData, BeforeValidator(nested_sum_one)]


class OSeMOSYSData_Int(BaseModel):
    data: Union[
        int,  # {data: 6.}
        Dict[IdxVar, int],
        Dict[IdxVar, Dict[IdxVar, int]],
        Dict[IdxVar, Dict[IdxVar, Dict[IdxVar, int]]],
        Dict[IdxVar, Dict[IdxVar, Dict[IdxVar, Dict[IdxVar, int]]]],
        Dict[IdxVar, Dict[IdxVar, Dict[IdxVar, Dict[IdxVar, Dict[IdxVar, int]]]]],
    ]


class OSeMOSYSData_Bool(BaseModel):
    data: Union[
        bool,  # {data: 6.}
        Dict[IdxVar, bool],
        Dict[IdxVar, Dict[IdxVar, bool]],
        Dict[IdxVar, Dict[IdxVar, Dict[IdxVar, bool]]],
        Dict[IdxVar, Dict[IdxVar, Dict[IdxVar, Dict[IdxVar, bool]]]],
        Dict[IdxVar, Dict[IdxVar, Dict[IdxVar, Dict[IdxVar, Dict[IdxVar, bool]]]]],
    ]<|MERGE_RESOLUTION|>--- conflicted
+++ resolved
@@ -120,7 +120,6 @@
     """
 
     def __init__(self, *args, **data):
-<<<<<<< HEAD
         if args:
             if len(args) > 1:
                 raise ValueError(f"Expected 1 positional argument, got {len(args)}.")
@@ -145,9 +144,7 @@
                 super().__init__(data=data["data"])
             else:
                 super().__init__(data=data)
-=======
         super().__init__(data=args[0] if args else data)
->>>>>>> c377e1a6
 
     data: Union[
         DataVar,  # {data: 6.}
