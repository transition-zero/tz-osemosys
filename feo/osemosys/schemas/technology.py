from typing import Any

from pydantic import Field, conlist, model_validator

from feo.osemosys.defaults import defaults
<<<<<<< HEAD
from feo.osemosys.schemas.base import OSeMOSYSBase, OSeMOSYSData, cast_osemosysdata_value
from feo.osemosys.schemas.compat.technology import OtooleTechnology
from feo.osemosys.schemas.validation.technology_validation import technology_storage_validation
from feo.osemosys.schemas.validation.validation_utils import check_min_vals_lower_max
=======
from feo.osemosys.schemas.base import (
    OSeMOSYSBase,
    OSeMOSYSData,
    OSeMOSYSData_Bool,
    OSeMOSYSData_Int,
)
from feo.osemosys.schemas.compat.technology import OtooleTechnology
from feo.osemosys.schemas.validation.technology_validation import technology_storage_validation
from feo.osemosys.schemas.validation.validation_utils import check_min_vals_lower_max
from feo.osemosys.utils import isnumeric
>>>>>>> 93f64c9a

# ##################
# ### TECHNOLOGY ###
# ##################


class OperatingMode(OSeMOSYSBase):
    """
    Class for a single operating mode
    # Technology emission activity ratio by mode of operation
    # Technology fuel input activity ratio by mode of operation
    # Technology fuel output activity ratio by mode of operation
    # Binary parameter linking a technology to the storage facility it charges (1 linked)
    # Binary parameter linking a storage facility to the technology it feeds (1 linked)
    """

<<<<<<< HEAD
    opex_variable: OSeMOSYSData.RY | None = Field(None)
    emission_activity_ratio: OSeMOSYSData.RIY | None = Field(None)
    input_activity_ratio: OSeMOSYSData.RCY | None = Field(None)
    output_activity_ratio: OSeMOSYSData.RCY | None = Field(None)
    to_storage: OSeMOSYSData.RY.Bool | None = Field(None)
    from_storage: OSeMOSYSData.RY.Bool | None = Field(None)

    def compose(self, **sets):
        # compose root OSeMOSYSData
        for field, _info in self.model_fields.items():
            field_val = getattr(self, field)

            if field_val is not None:
                if isinstance(field_val, OSeMOSYSData):
                    setattr(
                        self,
                        field,
                        field_val.__class__(field_val.compose(self.id, field_val.data, **sets)),
                    )
=======
    opex_variable: OSeMOSYSData | None = Field(None)
    emission_activity_ratio: OSeMOSYSData | None = Field(None)
    input_activity_ratio: OSeMOSYSData | None = Field(None)
    output_activity_ratio: OSeMOSYSData | None = Field(None)
    to_storage: OSeMOSYSData_Int | None = Field(None)
    from_storage: OSeMOSYSData_Int | None = Field(None)
>>>>>>> 93f64c9a

        return self

<<<<<<< HEAD
    @model_validator(mode="before")
    @classmethod
    def cast_values(cls, values: Any) -> Any:
        for field, info in cls.model_fields.items():
            field_val = values.get(field)

            if field_val is not None:
                values[field] = cast_osemosysdata_value(field_val, info)

        return values


=======
>>>>>>> 93f64c9a
class Technology(OSeMOSYSBase, OtooleTechnology):
    """
    Class to contain all information pertaining to technologies (excluding storage technologies)

    # Capacity unit to activity unit conversion:
    #   Conversion factor relating the energy that would be produced when one unit of capacity is
    #   fully used in one year.
    # Capacity of one new unit of a technology
    # If specified the problem will turn into a Mixed Integer Linear Problem
    # Capacity factor and availability availability
    # -----
    # Maximum time a technology can run in the whole year, as a fraction from 0 to 1
    #     Maximum technology capacity (installed + residual) per year
    # Minimum technology capacity (installed + residual) per year
    # Maximum technology capacity additions per year
    # Minimum technology capacity additions per year
    # Maximum technology activity per year
    # Minimum technology activity per year
        # Maximum technology activity across whole modelled period
    # Minimum technology activity across whole modelled period
    # growth rate (<1.)
    Absolute value (ceil relative to growth rate)
    """

    # REQUIRED PARAMETERS
    # -----
<<<<<<< HEAD
    operating_life: OSeMOSYSData.R.Int | None
    capex: OSeMOSYSData.RY | None
    opex_fixed: OSeMOSYSData.RY | None
=======
    operating_life: OSeMOSYSData_Int | None
    capex: OSeMOSYSData | None
    opex_fixed: OSeMOSYSData | None
>>>>>>> 93f64c9a

    operating_modes: conlist(OperatingMode, min_length=1)

    # NON-REQUIRED PARAMETERS
    # -----
<<<<<<< HEAD
    residual_capacity: OSeMOSYSData.RY | None = Field(
        OSeMOSYSData.RY(defaults.technology_residual_capacity)
    )
    capacity_activity_unit_ratio: OSeMOSYSData.R | None = Field(
        OSeMOSYSData.R(defaults.technology_capacity_activity_unit_ratio)
    )
    capacity_one_tech_unit: OSeMOSYSData.RY | None = Field(None)
    availability_factor: OSeMOSYSData.RY | None = Field(
        OSeMOSYSData.RY(defaults.technology_availability_factor)
    )
    capacity_factor: OSeMOSYSData.RYS | None = Field(
        OSeMOSYSData.RYS(defaults.technology_capacity_factor)
    )
    is_renewable: OSeMOSYSData.RY.Bool | None = Field(None)
=======
    residual_capacity: OSeMOSYSData | None = Field(
        OSeMOSYSData(defaults.technology_residual_capacity)
    )
    capacity_activity_unit_ratio: OSeMOSYSData | None = Field(
        OSeMOSYSData(defaults.technology_capacity_activity_unit_ratio)
    )
    capacity_one_tech_unit: OSeMOSYSData | None = Field(None)
    availability_factor: OSeMOSYSData | None = Field(
        OSeMOSYSData(defaults.technology_availability_factor)
    )
    capacity_factor: OSeMOSYSData | None = Field(OSeMOSYSData(defaults.technology_capacity_factor))
    is_renewable: OSeMOSYSData | None = Field(None)
>>>>>>> 93f64c9a

    # NON-REQUIRED CONSTRAINTS
    # -----
    # capacity
<<<<<<< HEAD
    capacity_gross_max: OSeMOSYSData.RY | None = Field(None)
    capacity_gross_min: OSeMOSYSData.RY | None = Field(None)
    capacity_additional_max: OSeMOSYSData.RY | None = Field(None)
    capacity_additional_min: OSeMOSYSData.RY | None = Field(None)
=======
    capacity_gross_max: OSeMOSYSData | None = Field(None)
    capacity_gross_min: OSeMOSYSData | None = Field(None)
    capacity_additional_max: OSeMOSYSData | None = Field(None)
    capacity_additional_min: OSeMOSYSData | None = Field(None)
>>>>>>> 93f64c9a

    # growth rate # TO BE IMPLEMENTED
    # additional_capacity_max_growth_rate: OSeMOSYSData | None  = Field(None)
    # additional_capacity_max_ceil: OSeMOSYSData | None = Field(None)
    # additional_capacity_max_floor: RegionYearData | None = Field(None)
    # additional_capacity_min_growth_rate: RegionYearData | None  = Field(None)

    # activity
<<<<<<< HEAD
    activity_annual_max: OSeMOSYSData.RY | None = Field(None)
    activity_annual_min: OSeMOSYSData.RY | None = Field(None)
    activity_total_max: OSeMOSYSData.R | None = Field(None)
    activity_total_min: OSeMOSYSData.R | None = Field(None)

    # include this technology in joint reserve margin and renewables targets
    include_in_joint_reserve_margin: OSeMOSYSData.RY.Bool | None = Field(None)
    include_in_joint_renewable_target: OSeMOSYSData.RY.Bool | None = Field(None)

    def compose(self, **sets):
        # compose root OSeMOSYSData
        for field, _info in self.model_fields.items():
            field_val = getattr(self, field)

            if field_val is not None:
                if isinstance(field_val, OSeMOSYSData):
                    setattr(
                        self,
                        field,
                        field_val.__class__(field_val.compose(self.id, field_val.data, **sets)),
                    )

        # compose operating modes
        self.operating_modes = [
            operating_mode.compose(**sets) for operating_mode in self.operating_modes
        ]

        return self
=======
    activity_annual_max: OSeMOSYSData | None = Field(None)
    activity_annual_min: OSeMOSYSData | None = Field(None)
    activity_total_max: OSeMOSYSData | None = Field(None)
    activity_total_min: OSeMOSYSData | None = Field(None)

    # include this technology in joint reserve margin and renewables targets
    include_in_joint_reserve_margin: OSeMOSYSData_Bool | None = Field(None)
    include_in_joint_renewable_target: OSeMOSYSData_Bool | None = Field(None)
>>>>>>> 93f64c9a

    @model_validator(mode="before")
    @classmethod
    def cast_values(cls, values: Any) -> Any:
        for field, info in cls.model_fields.items():
            field_val = values.get(field)

<<<<<<< HEAD
            if field_val is not None:
                values[field] = cast_osemosysdata_value(field_val, info)
=======
            if all(
                [
                    field_val is not None,
                    isinstance(field_val, int),
                    "OSeMOSYSData_Int" in str(info.annotation),
                ]
            ):
                values[field] = OSeMOSYSData_Int(field_val)
            elif all(
                [
                    field_val is not None,
                    isnumeric(field_val),
                    "OSeMOSYSData" in str(info.annotation),
                ]
            ):
                values[field] = OSeMOSYSData(field_val)
>>>>>>> 93f64c9a

        return values

    @model_validator(mode="after")
    def validate_min_lt_max(self):
        if self.capacity_gross_min is not None and self.capacity_gross_max is not None:
            if not check_min_vals_lower_max(
                self.capacity_gross_min,
                self.capacity_gross_max,
                ["REGION", "YEAR", "VALUE"],
            ):
                raise ValueError("Minimum gross capacity is not less than maximum gross capacity.")

        if self.capacity_additional_min is not None and self.capacity_additional_max is not None:
            if not check_min_vals_lower_max(
                self.capacity_additional_min,
                self.capacity_additional_max,
                ["REGION", "YEAR", "VALUE"],
            ):
                raise ValueError("Minimum gross capacity is not less than maximum gross capacity.")

        if self.activity_annual_min is not None and self.activity_annual_max is not None:
            if not check_min_vals_lower_max(
                self.activity_annual_min,
                self.activity_annual_max,
                ["REGION", "YEAR", "VALUE"],
            ):
                raise ValueError(
                    "Minimum annual activity is not less than maximum annual activity."
                )

        if self.activity_total_min is not None and self.activity_total_max is not None:
            if not check_min_vals_lower_max(
                self.activity_total_min,
                self.activity_total_max,
                ["REGION", "VALUE"],
            ):
                raise ValueError("Minimum total activity is not less than maximum total activity.")

        return self
<<<<<<< HEAD


# class TechnologyTransmission(OSeMOSYSBase):
=======
>>>>>>> 93f64c9a


class TechnologyStorage(OSeMOSYSBase):
    """
    Class to contain all information pertaining to storage technologies
    # Lower bound to the amount of energy stored, as a fraction of the maximum, (0-1)
    # Level of storage at the beginning of first modelled year, in units of activity
    # Maximum discharging rate for the storage, in units of activity per year
    # Maximum charging rate for the storage, in units of activity per year
    """

    # REQUIRED PARAMETERS
    # -------------------
<<<<<<< HEAD
    capex: OSeMOSYSData.RY
    operating_life: OSeMOSYSData.RY.Int
=======
    capex: OSeMOSYSData
    operating_life: OSeMOSYSData_Int
>>>>>>> 93f64c9a

    # NON-REQUIRED PARAMETERS
    # -----------------------
    minimum_charge: OSeMOSYSData = Field(OSeMOSYSData(defaults.technology_storage_minimum_charge))
    initial_level: OSeMOSYSData = Field(OSeMOSYSData(defaults.technology_storage_initial_level))
    residual_capacity: OSeMOSYSData = Field(
        OSeMOSYSData(defaults.technology_storage_residual_capacity)
    )
    max_discharge_rate: OSeMOSYSData | None = Field(None)
    max_charge_rate: OSeMOSYSData | None = Field(None)

    @model_validator(mode="before")
    def validator(cls, values):
        values = technology_storage_validation(values)
        return values<|MERGE_RESOLUTION|>--- conflicted
+++ resolved
@@ -3,23 +3,10 @@
 from pydantic import Field, conlist, model_validator
 
 from feo.osemosys.defaults import defaults
-<<<<<<< HEAD
 from feo.osemosys.schemas.base import OSeMOSYSBase, OSeMOSYSData, cast_osemosysdata_value
 from feo.osemosys.schemas.compat.technology import OtooleTechnology
 from feo.osemosys.schemas.validation.technology_validation import technology_storage_validation
 from feo.osemosys.schemas.validation.validation_utils import check_min_vals_lower_max
-=======
-from feo.osemosys.schemas.base import (
-    OSeMOSYSBase,
-    OSeMOSYSData,
-    OSeMOSYSData_Bool,
-    OSeMOSYSData_Int,
-)
-from feo.osemosys.schemas.compat.technology import OtooleTechnology
-from feo.osemosys.schemas.validation.technology_validation import technology_storage_validation
-from feo.osemosys.schemas.validation.validation_utils import check_min_vals_lower_max
-from feo.osemosys.utils import isnumeric
->>>>>>> 93f64c9a
 
 # ##################
 # ### TECHNOLOGY ###
@@ -36,7 +23,6 @@
     # Binary parameter linking a storage facility to the technology it feeds (1 linked)
     """
 
-<<<<<<< HEAD
     opex_variable: OSeMOSYSData.RY | None = Field(None)
     emission_activity_ratio: OSeMOSYSData.RIY | None = Field(None)
     input_activity_ratio: OSeMOSYSData.RCY | None = Field(None)
@@ -56,18 +42,9 @@
                         field,
                         field_val.__class__(field_val.compose(self.id, field_val.data, **sets)),
                     )
-=======
-    opex_variable: OSeMOSYSData | None = Field(None)
-    emission_activity_ratio: OSeMOSYSData | None = Field(None)
-    input_activity_ratio: OSeMOSYSData | None = Field(None)
-    output_activity_ratio: OSeMOSYSData | None = Field(None)
-    to_storage: OSeMOSYSData_Int | None = Field(None)
-    from_storage: OSeMOSYSData_Int | None = Field(None)
->>>>>>> 93f64c9a
 
         return self
 
-<<<<<<< HEAD
     @model_validator(mode="before")
     @classmethod
     def cast_values(cls, values: Any) -> Any:
@@ -80,8 +57,6 @@
         return values
 
 
-=======
->>>>>>> 93f64c9a
 class Technology(OSeMOSYSBase, OtooleTechnology):
     """
     Class to contain all information pertaining to technologies (excluding storage technologies)
@@ -108,21 +83,14 @@
 
     # REQUIRED PARAMETERS
     # -----
-<<<<<<< HEAD
     operating_life: OSeMOSYSData.R.Int | None
     capex: OSeMOSYSData.RY | None
     opex_fixed: OSeMOSYSData.RY | None
-=======
-    operating_life: OSeMOSYSData_Int | None
-    capex: OSeMOSYSData | None
-    opex_fixed: OSeMOSYSData | None
->>>>>>> 93f64c9a
 
     operating_modes: conlist(OperatingMode, min_length=1)
 
     # NON-REQUIRED PARAMETERS
     # -----
-<<<<<<< HEAD
     residual_capacity: OSeMOSYSData.RY | None = Field(
         OSeMOSYSData.RY(defaults.technology_residual_capacity)
     )
@@ -137,35 +105,14 @@
         OSeMOSYSData.RYS(defaults.technology_capacity_factor)
     )
     is_renewable: OSeMOSYSData.RY.Bool | None = Field(None)
-=======
-    residual_capacity: OSeMOSYSData | None = Field(
-        OSeMOSYSData(defaults.technology_residual_capacity)
-    )
-    capacity_activity_unit_ratio: OSeMOSYSData | None = Field(
-        OSeMOSYSData(defaults.technology_capacity_activity_unit_ratio)
-    )
-    capacity_one_tech_unit: OSeMOSYSData | None = Field(None)
-    availability_factor: OSeMOSYSData | None = Field(
-        OSeMOSYSData(defaults.technology_availability_factor)
-    )
-    capacity_factor: OSeMOSYSData | None = Field(OSeMOSYSData(defaults.technology_capacity_factor))
-    is_renewable: OSeMOSYSData | None = Field(None)
->>>>>>> 93f64c9a
 
     # NON-REQUIRED CONSTRAINTS
     # -----
     # capacity
-<<<<<<< HEAD
     capacity_gross_max: OSeMOSYSData.RY | None = Field(None)
     capacity_gross_min: OSeMOSYSData.RY | None = Field(None)
     capacity_additional_max: OSeMOSYSData.RY | None = Field(None)
     capacity_additional_min: OSeMOSYSData.RY | None = Field(None)
-=======
-    capacity_gross_max: OSeMOSYSData | None = Field(None)
-    capacity_gross_min: OSeMOSYSData | None = Field(None)
-    capacity_additional_max: OSeMOSYSData | None = Field(None)
-    capacity_additional_min: OSeMOSYSData | None = Field(None)
->>>>>>> 93f64c9a
 
     # growth rate # TO BE IMPLEMENTED
     # additional_capacity_max_growth_rate: OSeMOSYSData | None  = Field(None)
@@ -174,7 +121,6 @@
     # additional_capacity_min_growth_rate: RegionYearData | None  = Field(None)
 
     # activity
-<<<<<<< HEAD
     activity_annual_max: OSeMOSYSData.RY | None = Field(None)
     activity_annual_min: OSeMOSYSData.RY | None = Field(None)
     activity_total_max: OSeMOSYSData.R | None = Field(None)
@@ -203,16 +149,6 @@
         ]
 
         return self
-=======
-    activity_annual_max: OSeMOSYSData | None = Field(None)
-    activity_annual_min: OSeMOSYSData | None = Field(None)
-    activity_total_max: OSeMOSYSData | None = Field(None)
-    activity_total_min: OSeMOSYSData | None = Field(None)
-
-    # include this technology in joint reserve margin and renewables targets
-    include_in_joint_reserve_margin: OSeMOSYSData_Bool | None = Field(None)
-    include_in_joint_renewable_target: OSeMOSYSData_Bool | None = Field(None)
->>>>>>> 93f64c9a
 
     @model_validator(mode="before")
     @classmethod
@@ -220,27 +156,8 @@
         for field, info in cls.model_fields.items():
             field_val = values.get(field)
 
-<<<<<<< HEAD
             if field_val is not None:
                 values[field] = cast_osemosysdata_value(field_val, info)
-=======
-            if all(
-                [
-                    field_val is not None,
-                    isinstance(field_val, int),
-                    "OSeMOSYSData_Int" in str(info.annotation),
-                ]
-            ):
-                values[field] = OSeMOSYSData_Int(field_val)
-            elif all(
-                [
-                    field_val is not None,
-                    isnumeric(field_val),
-                    "OSeMOSYSData" in str(info.annotation),
-                ]
-            ):
-                values[field] = OSeMOSYSData(field_val)
->>>>>>> 93f64c9a
 
         return values
 
@@ -281,12 +198,6 @@
                 raise ValueError("Minimum total activity is not less than maximum total activity.")
 
         return self
-<<<<<<< HEAD
-
-
-# class TechnologyTransmission(OSeMOSYSBase):
-=======
->>>>>>> 93f64c9a
 
 
 class TechnologyStorage(OSeMOSYSBase):
@@ -300,13 +211,8 @@
 
     # REQUIRED PARAMETERS
     # -------------------
-<<<<<<< HEAD
     capex: OSeMOSYSData.RY
     operating_life: OSeMOSYSData.RY.Int
-=======
-    capex: OSeMOSYSData
-    operating_life: OSeMOSYSData_Int
->>>>>>> 93f64c9a
 
     # NON-REQUIRED PARAMETERS
     # -----------------------
