from typing import List

<<<<<<< HEAD
from pydantic import Field, model_validator
=======
import pandas as pd
from pydantic import BaseModel, Field, model_validator
>>>>>>> d9a6fbd2

from feo.osemosys.schemas.base import OSeMOSYSBase, OSeMOSYSData
from feo.osemosys.schemas.compat.region import OtooleRegion
from feo.osemosys.schemas.validation.region_validation import (
    discount_rate_as_decimals,
    reserve_margin_fully_defined,
)
<<<<<<< HEAD
=======
from feo.osemosys.utils import group_to_json

from .base import OSeMOSYSBase, OSeMOSYSData
>>>>>>> d9a6fbd2

##########
# REGION #
##########


class Region(OSeMOSYSBase, OtooleRegion):
    """
    Class to contain all information pertaining to regions and trade routes including:
    - discount rates
    - reserve margins
    - renewable production targets
    - depreciation method
    """

    neighbours: List[str] | None = Field(default=None)
    trade_routes: OSeMOSYSData | None = Field(default=None)
<<<<<<< HEAD

    # composable params
    # reserve_margin: OSeMOSYSData | None = Field(default=None)
    # renewable_production_target: OSeMOSYSData | None = Field(default=None)
    # discount_rate: OSeMOSYSData | None  = Field(default=None)

    # discount_rate_idv: OSeMOSYSData | None  = Field(default=None)
    # discount_rate_storage: OSeMOSYSData | None  = Field(default=None)
=======

    # composable params
    # reserve_margin: OSeMOSYSData | None = Field(default=None)
    # renewable_production_target: OSeMOSYSData | None = Field(default=None)
    # discount_rate: OSeMOSYSData | None  = Field(default=None)

    # discount_rate_idv: OSeMOSYSData | None  = Field(default=None)
    # discount_rate_storage: OSeMOSYSData | None  = Field(default=None)

    otoole_cfg: OtooleCfg | None = Field(default=None)
    otoole_stems: ClassVar[dict[str : dict[str : Union[str, list[str]]]]] = {
        "TradeRoute": {
            "attribute": "trade_route",
            "column_structure": ["REGION", "_REGION", "FUEL", "YEAR", "VALUE"],
        },
    }
>>>>>>> d9a6fbd2

    @model_validator(mode="before")
    def validation(cls, values):
        values = reserve_margin_fully_defined(values)
        values = discount_rate_as_decimals(values)
<<<<<<< HEAD
        return values
=======
        return values

    @classmethod
    def from_otoole_csv(cls, root_dir) -> List["Region"]:
        """Instantiate a number of Region objects from otoole-organised csvs.

        Args:
            root_dir (str): Path to the root of the otoole csv directory

        Returns:
            List[Region] (list): A list of Region instances,
            that can be used downstream or dumped to json/yaml
        """

        #############
        # Load Data #
        #############

        # Sets
        src_regions = pd.read_csv(os.path.join(root_dir, "REGION.csv"))
        try:
            dst_regions = pd.read_csv(os.path.join(root_dir, "_REGION.csv"))
        except FileNotFoundError:
            dst_regions = None

        # Parameters
        dfs = {}
        otoole_cfg = OtooleCfg(empty_dfs=[])
        for key in list(cls.otoole_stems):
            try:
                dfs[key] = pd.read_csv(Path(root_dir) / f"{key}.csv")
                if dfs[key].empty:
                    otoole_cfg.empty_dfs.append(key)
            except FileNotFoundError:
                otoole_cfg.empty_dfs.append(key)

        #####################
        # Basic Data Checks #
        #####################

        # Assert regions in REGION.csv match those in _REGION.csv
        assert (
            dfs["TradeRoute"]["REGION"].isin(src_regions["VALUE"]).all()
        ), "REGION in trade_route missing from REGION.csv"
        if dst_regions is not None:
            assert src_regions.equals(dst_regions), "Source and destination regions not equal."
            assert (
                dfs["TradeRoute"]["_REGION"].isin(dst_regions["VALUE"]).all()
            ), "_REGION in trade_route missing from _REGION.csv"

        ##########################
        # Define class instances #
        ##########################

        region_instances = []
        for _index, region in src_regions.iterrows():
            region_instances.append(
                cls(
                    id=region["VALUE"],
                    otoole_cfg=otoole_cfg,
                    trade_routes=(
                        OSeMOSYSData(
                            group_to_json(
                                g=dfs["TradeRoute"].loc[
                                    dfs["TradeRoute"]["REGION"] == region["VALUE"]
                                ],
                                root_column="REGION",
                                data_columns=["_REGION", "FUEL", "YEAR"],
                                target_column="VALUE",
                            )
                        )
                        if "TradeRoute" not in otoole_cfg.empty_dfs
                        else None
                    ),
                )
            )

        return region_instances

    @classmethod
    def to_otoole_csv(cls, regions: List["Region"], output_directory: str):
        """Write a number of Region objects to otoole-organised csvs.

        Args:
            regions (List[Region]): A list of Region instances
            output_directory (str): Path to the root of the otoole csv directory
        """

        # Sets
        regions_df = pd.DataFrame({"VALUE": [r.id for r in regions]})
        regions_df.to_csv(os.path.join(output_directory, "REGION.csv"), index=False)
        regions_df.to_csv(os.path.join(output_directory, "_REGION.csv"), index=False)

        # Parameters
        # collect TradeRoutes
        if any([("TradeRoute" not in r.otoole_cfg.empty_dfs) for r in regions]):
            trade_route_dfs = []
            for region in regions:
                if region.trade_routes is not None:
                    for neighbour, trade_route in region.trade_routes.items():
                        df = pd.json_normalize(trade_route.data).T.rename(columns={0: "VALUE"})
                        df["REGION"] = region.id
                        df["_REGION"] = neighbour
                        df[["FUEL", "YEAR"]] = pd.DataFrame(
                            df.index.str.split(".").to_list(), index=df.index
                        )
                        trade_route_dfs.append(df)

            trade_routes = pd.concat(trade_route_dfs)
            trade_routes.to_csv(os.path.join(output_directory, "TradeRoute.csv"), index=False)

        return True
>>>>>>> d9a6fbd2
<|MERGE_RESOLUTION|>--- conflicted
+++ resolved
@@ -1,11 +1,7 @@
 from typing import List
 
-<<<<<<< HEAD
-from pydantic import Field, model_validator
-=======
 import pandas as pd
 from pydantic import BaseModel, Field, model_validator
->>>>>>> d9a6fbd2
 
 from feo.osemosys.schemas.base import OSeMOSYSBase, OSeMOSYSData
 from feo.osemosys.schemas.compat.region import OtooleRegion
@@ -13,12 +9,9 @@
     discount_rate_as_decimals,
     reserve_margin_fully_defined,
 )
-<<<<<<< HEAD
-=======
 from feo.osemosys.utils import group_to_json
 
 from .base import OSeMOSYSBase, OSeMOSYSData
->>>>>>> d9a6fbd2
 
 ##########
 # REGION #
@@ -36,16 +29,6 @@
 
     neighbours: List[str] | None = Field(default=None)
     trade_routes: OSeMOSYSData | None = Field(default=None)
-<<<<<<< HEAD
-
-    # composable params
-    # reserve_margin: OSeMOSYSData | None = Field(default=None)
-    # renewable_production_target: OSeMOSYSData | None = Field(default=None)
-    # discount_rate: OSeMOSYSData | None  = Field(default=None)
-
-    # discount_rate_idv: OSeMOSYSData | None  = Field(default=None)
-    # discount_rate_storage: OSeMOSYSData | None  = Field(default=None)
-=======
 
     # composable params
     # reserve_margin: OSeMOSYSData | None = Field(default=None)
@@ -62,15 +45,11 @@
             "column_structure": ["REGION", "_REGION", "FUEL", "YEAR", "VALUE"],
         },
     }
->>>>>>> d9a6fbd2
 
     @model_validator(mode="before")
     def validation(cls, values):
         values = reserve_margin_fully_defined(values)
         values = discount_rate_as_decimals(values)
-<<<<<<< HEAD
-        return values
-=======
         return values
 
     @classmethod
@@ -182,5 +161,4 @@
             trade_routes = pd.concat(trade_route_dfs)
             trade_routes.to_csv(os.path.join(output_directory, "TradeRoute.csv"), index=False)
 
-        return True
->>>>>>> d9a6fbd2
+        return True