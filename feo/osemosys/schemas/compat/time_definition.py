--- conflicted
+++ resolved
@@ -235,17 +235,12 @@
         elif stem == "DaySplit":
             return pd.DataFrame.from_records(
                 [
-<<<<<<< HEAD
                     {
                         "DAILYTIMEBRACKET": dtb,
                         "YEAR": year,
                         "VALUE": self.day_split[dtb],
                     }
                     for dtb, year in product(self.daily_time_brackets, self.years)
-=======
-                    {"DAILYTIMEBRACKET": d, "YEAR": year, "VALUE": self.day_split[d]}
-                    for d, year in product(list(self.day_split.keys()), self.years)
->>>>>>> a61be755
                 ]
             )
         elif stem == "Conversionld":
@@ -275,17 +270,10 @@
                 [
                     {
                         "TIMESLICE": timeslice,
-<<<<<<< HEAD
                         "DAILYTIMEBRACKET": dtb,
                         "VALUE": 1,
                     }
                     for timeslice, dtb in self.timeslice_in_timebracket.items()
-=======
-                        "DAILYTIMEBRACKET": daily_time_bracket,
-                        "VALUE": 1,
-                    }
-                    for timeslice, daily_time_bracket in self.timeslice_in_timebracket.items()
->>>>>>> a61be755
                 ]
             )
         else:
