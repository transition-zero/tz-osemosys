import os
from pathlib import Path
from typing import TYPE_CHECKING, ClassVar, List, Union

import pandas as pd
from pydantic import BaseModel, Field

from feo.osemosys.schemas.base import OSeMOSYSData
from feo.osemosys.schemas.compat.base import OtooleCfg
from feo.osemosys.utils import group_to_json

if TYPE_CHECKING:
    from feo.osemosys.schemas.commodity import Commodity


class OtooleCommodity(BaseModel):
    otoole_cfg: OtooleCfg | None = Field(None)
    otoole_stems: ClassVar[dict[str : dict[str : Union[str, list[str]]]]] = {
        "SpecifiedAnnualDemand": {
            "attribute": "demand_annual",
            "columns": ["REGION", "FUEL", "YEAR", "VALUE"],
        },
        "SpecifiedDemandProfile": {
            "attribute": "demand_profile",
            "columns": ["REGION", "FUEL", "TIMESLICE", "YEAR", "VALUE"],
        },
        "AccumulatedAnnualDemand": {
            "attribute": "accumulated_demand",
            "columns": ["REGION", "FUEL", "YEAR", "VALUE"],
        },
        "RETagFuel": {
            "attribute": "is_renewable",
            "columns": ["REGION", "FUEL", "YEAR", "VALUE"],
        },
    }

    @classmethod
    def from_otoole_csv(cls, root_dir):
        # ###########
        # Load Data #
        # ###########

        df_commodity = pd.read_csv(os.path.join(root_dir, "FUEL.csv"))

        dfs = {}
        otoole_cfg = OtooleCfg(empty_dfs=[])
        for key in list(cls.otoole_stems):
            try:
                dfs[key] = pd.read_csv(Path(root_dir) / f"{key}.csv")
                if dfs[key].empty:
                    otoole_cfg.empty_dfs.append(key)
            except FileNotFoundError:
                otoole_cfg.empty_dfs.append(key)
                dfs[key] = pd.DataFrame(columns=["FUEL"])

        # ###################
        # Basic Data Checks #
        #####################

        # Check no duplicates in FUEL.csv
        if len(df_commodity) != len(df_commodity["VALUE"].unique()):
            raise ValueError("FUEL.csv must not contain duplicate values")

        # Check impact names are consistent with those in FUEL.csv
        for df in dfs.keys():
            for commodity in dfs[df]["FUEL"].unique():
                if commodity not in list(df_commodity["VALUE"]):
                    raise ValueError(f"{commodity} given in {df}.csv but not in FUEL.csv")

        # ########################
        # Define class instances #
        # ########################

        commodity_instances = []
        for commodity in df_commodity["VALUE"].values.tolist():
            demand_annual = (
                OSeMOSYSData.RY(
                    group_to_json(
                        g=dfs["SpecifiedAnnualDemand"].loc[
                            dfs["SpecifiedAnnualDemand"]["FUEL"] == commodity
                        ],
                        root_column="FUEL",
                        data_columns=["REGION", "YEAR"],
                        target_column="VALUE",
                    )
                )
                if commodity in dfs["SpecifiedAnnualDemand"]["FUEL"].values
                else None
            )
            accumulated_demand = (
                OSeMOSYSData.RY(
                    group_to_json(
                        g=dfs["AccumulatedAnnualDemand"].loc[
                            dfs["AccumulatedAnnualDemand"]["FUEL"] == commodity
                        ],
                        root_column="FUEL",
                        data_columns=["REGION", "YEAR"],
                        target_column="VALUE",
                    )
                )
                if commodity in dfs["AccumulatedAnnualDemand"]["FUEL"].values
                else None
            )

            # For each region and demand, check the same demand in not specified for both
            # deman_annual and acumulated_demand
            if demand_annual is not None and accumulated_demand is not None:
                for region in demand_annual.data.keys():
                    if region in accumulated_demand.data.keys():
                        raise ValueError(
                            f"In CSVs, Commodity '{commodity}' specified in both specified annual "
                            f"and accumulated demand for region '{region}'"
                        )

            demand_profile = (
                OSeMOSYSData.RYS.SumOne(
                    group_to_json(
                        g=dfs["SpecifiedDemandProfile"].loc[
                            dfs["SpecifiedDemandProfile"]["FUEL"] == commodity
                        ],
                        root_column="FUEL",
                        data_columns=["REGION", "YEAR", "TIMESLICE"],
                        target_column="VALUE",
                    )
                )
                if commodity in dfs["SpecifiedDemandProfile"]["FUEL"].values
                else None
            )
            is_renewable = (
                OSeMOSYSData.RY.Bool(
                    group_to_json(
                        g=dfs["RETagFuel"].loc[dfs["RETagFuel"]["FUEL"] == commodity],
                        root_column="FUEL",
                        data_columns=["REGION", "YEAR"],
                        target_column="VALUE",
                    )
                )
                if commodity in dfs["RETagFuel"]["FUEL"].values
                else None
            )

            # Combine specified annual demand and accumulated annual demand
            if demand_annual is not None and accumulated_demand is not None:
                demand = OSeMOSYSData.RY({**demand_annual.data, **accumulated_demand.data})
            elif demand_annual is not None:
                demand = demand_annual
            elif accumulated_demand is not None:
                demand = accumulated_demand
            else:
                demand = None

            commodity_instances.append(
                cls(
                    id=commodity,
                    otoole_cfg=otoole_cfg,
                    demand_annual=demand,
                    demand_profile=demand_profile,
                    is_renewable=is_renewable,
                )
            )

        return commodity_instances

    @classmethod
    def to_dataframes(cls, commodities: List["Commodity"]):
        # collect dataframes
        dfs = {}

        dfs["FUEL"] = pd.DataFrame({"VALUE": [commodity.id for commodity in commodities]})

        # Parameters
        # collect demand dataframes
        accumulated_demand_dfs = []
        annual_demand_dfs = []
        demand_profile_dfs = []
        is_renewable_dfs = []

        for commodity in commodities:
            if commodity.demand_annual is not None:
                df = pd.json_normalize(commodity.demand_annual.data).T.rename(columns={0: "VALUE"})
                df["FUEL"] = commodity.id
                df[["REGION", "YEAR"]] = pd.DataFrame(
                    df.index.str.split(".").to_list(), index=df.index
                )

                if commodity.demand_profile is not None:
                    for region in commodity.demand_annual.data.keys():
                        if region in commodity.demand_profile.data.keys():
                            # if profile data is given, add df to annual_demand_dfs
                            annual_demand_dfs.append(df.loc[df["REGION"] == region])

                            # ... and add profile df to demand_profile_dfs
                            df_profile = pd.json_normalize(commodity.demand_profile.data).T.rename(
                                columns={0: "VALUE"}
                            )
                            df_profile["FUEL"] = commodity.id
                            df_profile[["REGION", "YEAR", "TIMESLICE"]] = pd.DataFrame(
                                df_profile.index.str.split(".").to_list(), index=df_profile.index
                            )
                            demand_profile_dfs.append(
                                df_profile.loc[df_profile["REGION"] == region]
                            )
                        else:
                            accumulated_demand_dfs.append(df.loc[df["REGION"] == region])

                # If no demand_profile, put all data in accumulated demand
                else:
                    accumulated_demand_dfs.append(df)

<<<<<<< HEAD
        dfs["SpecifiedAnnualDemand"] = (
            pd.concat(annual_demand_dfs)
            if annual_demand_dfs
            else pd.DataFrame(columns=cls.otoole_stems["SpecifiedAnnualDemand"]["columns"])
        )
        dfs["AccumulatedAnnualDemand"] = (
            pd.concat(accumulated_demand_dfs)
            if accumulated_demand_dfs
            else pd.DataFrame(columns=cls.otoole_stems["AccumulatedAnnualDemand"]["columns"])
        )
        dfs["SpecifiedDemandProfile"] = (
            pd.concat(demand_profile_dfs)
            if demand_profile_dfs
            else pd.DataFrame(columns=cls.otoole_stems["SpecifiedDemandProfile"]["columns"])
        )

        return dfs
=======
            if commodity.is_renewable is not None:
                df = pd.json_normalize(commodity.is_renewable.data).T.rename(columns={0: "VALUE"})
                df["FUEL"] = commodity.id
                df[["REGION", "YEAR"]] = pd.DataFrame(
                    df.index.str.split(".").to_list(), index=df.index
                )
                df["VALUE"] = df["VALUE"].replace({True: 1, False: 0})
                is_renewable_dfs.append(df)

        if any(
            [
                ("SpecifiedDemandProfile" not in commodity.otoole_cfg.empty_dfs)
                for commodity in commodities
            ]
        ):
            pd.concat(demand_profile_dfs).to_csv(
                os.path.join(output_directory, "SpecifiedDemandProfile.csv"), index=False
            )
>>>>>>> a61be755

    @classmethod
    def to_otoole_csv(cls, commodities: List["Commodity"], output_directory: str):
        """Write a number of Commodity objects to otoole-organised csvs.

<<<<<<< HEAD
        Args:
            commodities (List[Commodity]): A list of Commodity instances
            output_directory (str): Path to the root of the otoole csv directory
        """

        dfs = cls.to_dataframes(commodities=commodities)

        # Sets
        dfs["FUEL"].to_csv(os.path.join(output_directory, "FUEL.csv"), index=False)

        # params to csv where appropriate
        for stem, _params in cls.otoole_stems.items():
            if any([(stem not in commodity.otoole_cfg.empty_dfs) for commodity in commodities]):
                dfs[stem].to_csv(os.path.join(output_directory, f"{stem}.csv"), index=False)
=======
        if any(
            [
                ("AccumulatedAnnualDemand" not in commodity.otoole_cfg.empty_dfs)
                for commodity in commodities
            ]
        ):
            pd.concat(accumulated_demand_dfs).to_csv(
                os.path.join(output_directory, "AccumulatedAnnualDemand.csv"), index=False
            )
        if any([("RETagFuel" not in commodity.otoole_cfg.empty_dfs) for commodity in commodities]):
            pd.concat(is_renewable_dfs).to_csv(
                os.path.join(output_directory, "RETagFuel.csv"), index=False
            )
>>>>>>> a61be755

        return True<|MERGE_RESOLUTION|>--- conflicted
+++ resolved
@@ -207,7 +207,6 @@
                 else:
                     accumulated_demand_dfs.append(df)
 
-<<<<<<< HEAD
         dfs["SpecifiedAnnualDemand"] = (
             pd.concat(annual_demand_dfs)
             if annual_demand_dfs
@@ -225,32 +224,12 @@
         )
 
         return dfs
-=======
-            if commodity.is_renewable is not None:
-                df = pd.json_normalize(commodity.is_renewable.data).T.rename(columns={0: "VALUE"})
-                df["FUEL"] = commodity.id
-                df[["REGION", "YEAR"]] = pd.DataFrame(
-                    df.index.str.split(".").to_list(), index=df.index
-                )
-                df["VALUE"] = df["VALUE"].replace({True: 1, False: 0})
-                is_renewable_dfs.append(df)
-
-        if any(
-            [
-                ("SpecifiedDemandProfile" not in commodity.otoole_cfg.empty_dfs)
-                for commodity in commodities
-            ]
-        ):
-            pd.concat(demand_profile_dfs).to_csv(
-                os.path.join(output_directory, "SpecifiedDemandProfile.csv"), index=False
-            )
->>>>>>> a61be755
+
 
     @classmethod
     def to_otoole_csv(cls, commodities: List["Commodity"], output_directory: str):
         """Write a number of Commodity objects to otoole-organised csvs.
 
-<<<<<<< HEAD
         Args:
             commodities (List[Commodity]): A list of Commodity instances
             output_directory (str): Path to the root of the otoole csv directory
@@ -265,20 +244,5 @@
         for stem, _params in cls.otoole_stems.items():
             if any([(stem not in commodity.otoole_cfg.empty_dfs) for commodity in commodities]):
                 dfs[stem].to_csv(os.path.join(output_directory, f"{stem}.csv"), index=False)
-=======
-        if any(
-            [
-                ("AccumulatedAnnualDemand" not in commodity.otoole_cfg.empty_dfs)
-                for commodity in commodities
-            ]
-        ):
-            pd.concat(accumulated_demand_dfs).to_csv(
-                os.path.join(output_directory, "AccumulatedAnnualDemand.csv"), index=False
-            )
-        if any([("RETagFuel" not in commodity.otoole_cfg.empty_dfs) for commodity in commodities]):
-            pd.concat(is_renewable_dfs).to_csv(
-                os.path.join(output_directory, "RETagFuel.csv"), index=False
-            )
->>>>>>> a61be755
 
         return True