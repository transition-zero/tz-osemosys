--- conflicted
+++ resolved
@@ -315,19 +315,6 @@
         Convert RunSpec to otoole style output CSVs, only for parameters created on the model object
         """
 
-<<<<<<< HEAD
-        # do subsidiary objects
-        Technology.to_otoole_csv(technologies=self.technologies, output_directory=output_directory)
-        TechnologyStorage.to_otoole_csv(
-            storage_technologies=self.storage_technologies, output_directory=output_directory
-        )
-        Impact.to_otoole_csv(impacts=self.impacts, output_directory=output_directory)
-        Commodity.to_otoole_csv(commodities=self.commodities, output_directory=output_directory)
-        Region.to_otoole_csv(regions=self.regions, output_directory=output_directory)
-        self.time_definition.to_otoole_csv(output_directory=output_directory)
-
-=======
->>>>>>> 1343c926
         # collect dataframes
         dfs = {}
 
