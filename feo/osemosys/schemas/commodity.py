--- conflicted
+++ resolved
@@ -47,13 +47,9 @@
     @classmethod
     def check_demand_exists_if_profile(cls, values):
         if values.get("demand_profile") is not None and values.get("demand_annual") is None:
-<<<<<<< HEAD
-            raise ValueError("If demand_profile is defined, demand_annual must also be defined.")
-=======
             commodity = values.get("id")
             raise ValueError(
                 f"If demand_profile is defined for commodity '{commodity}', "
                 f"demand_annual must also be defined."
             )
->>>>>>> d9a6fbd2
         return values