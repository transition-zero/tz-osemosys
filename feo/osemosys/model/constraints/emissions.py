import xarray as xr
from linopy import Model


def add_emissions_constraints(ds: xr.Dataset, m: Model) -> Model:
    """Add Emissions constraints to the model.
    Applies (1) user-defined emission limits annually and for the entire model period,
    (2) Emission penalities, and
    (3) Calculates emissions by technology and year

    Arguments
    ---------
    ds: xarray.Dataset
        The parameters dataset
    m: linopy.Model
        A linopy model

    Returns
    -------
    linopy.Model


    Notes
    -----
    ```ampl
    s.t. E1_AnnualEmissionProductionByMode{
        r in REGION, t in TECHNOLOGY, e in EMISSION, m in MODE_OF_OPERATION, y in YEAR:
        EmissionActivityRatio[r,t,e,m,y] <> 0}:
        EmissionActivityRatio[r,t,e,m,y] * TotalAnnualTechnologyActivityByMode[r,t,m,y]
        =
        AnnualTechnologyEmissionByMode[r,t,e,m,y];

    s.t. E2_AnnualEmissionProduction{
        r in REGION, t in TECHNOLOGY, e in EMISSION, y in YEAR}:
        sum{m in MODE_OF_OPERATION}
        AnnualTechnologyEmissionByMode[r,t,e,m,y]
        =
        AnnualTechnologyEmission[r,t,e,y];

    s.t. E3_EmissionsPenaltyByTechAndEmission{
        r in REGION, t in TECHNOLOGY, e in EMISSION, y in YEAR: EmissionsPenalty[r,e,y] <> 0}:
        AnnualTechnologyEmission[r,t,e,y] * EmissionsPenalty[r,e,y]
        =
        AnnualTechnologyEmissionPenaltyByEmission[r,t,e,y];

    s.t. E4_EmissionsPenaltyByTechnology{
        r in REGION, t in TECHNOLOGY, y in YEAR}:
        sum{e in EMISSION} AnnualTechnologyEmissionPenaltyByEmission[r,t,e,y]
        =
        AnnualTechnologyEmissionsPenalty[r,t,y];

    s.t. E5_DiscountedEmissionsPenaltyByTechnology{
        r in REGION, t in TECHNOLOGY, y in YEAR}:
        AnnualTechnologyEmissionsPenalty[r,t,y] / DiscountFactorMid[r,y]
        =
        DiscountedTechnologyEmissionsPenalty[r,t,y];

    s.t. E6_EmissionsAccounting1{
        r in REGION, e in EMISSION, y in YEAR}:
        sum{t in TECHNOLOGY}
        AnnualTechnologyEmission[r,t,e,y]
        =
        AnnualEmissions[r,e,y];

    s.t. E7_EmissionsAccounting2{
        r in REGION, e in EMISSION}:
        sum{y in YEAR} AnnualEmissions[r,e,y]
        =
        ModelPeriodEmissions[r,e] - ModelPeriodExogenousEmission[r,e];

    s.t. E8_AnnualEmissionsLimit{
        r in REGION, e in EMISSION, y in YEAR: AnnualEmissionLimit[r, e, y] <> -1}:
        AnnualEmissions[r,e,y] + AnnualExogenousEmission[r,e,y]
        <=
        AnnualEmissionLimit[r,e,y];

    s.t. E9_ModelPeriodEmissionsLimit{
        r in REGION, e in EMISSION: ModelPeriodEmissionLimit[r, e] <> -1}:
        ModelPeriodEmissions[r,e]
        <=
        ModelPeriodEmissionLimit[r,e];
        ```
    """
<<<<<<< HEAD
=======

    discount_factor_mid = (1 + ds["DiscountRate"]) ** (
        ds.coords["YEAR"] - min(ds.coords["YEAR"]) + 0.5
    )

    mask = ds["EmissionActivityRatio"].notnull()
    con = (
        ds["EmissionActivityRatio"] * m["TotalAnnualTechnologyActivityByMode"]
        - m["AnnualTechnologyEmissionByMode"]
        == 0
    )
    m.add_constraints(con, name="E1_AnnualEmissionProductionByMode", mask=mask)
>>>>>>> 1343c926

    if ds["EMISSION"].size > 0:
        TotalAnnualTechnologyActivityByMode = (m["RateOfActivity"] * ds["YearSplit"]).sum(
            "TIMESLICE"
        )
        AnnualTechnologyEmissionByMode = (
            ds["EmissionActivityRatio"] * TotalAnnualTechnologyActivityByMode
        ).where(ds["EmissionActivityRatio"].notnull())
        AnnualTechnologyEmission = AnnualTechnologyEmissionByMode.sum(
            dims="MODE_OF_OPERATION"
        ).where(ds["EmissionActivityRatio"].sum("MODE_OF_OPERATION") != 0)
        AnnualTechnologyEmissionPenaltyByEmission = (
            AnnualTechnologyEmission * ds["EmissionsPenalty"]
        ).where(
            ds["EmissionsPenalty"].notnull()
            & (ds["EmissionActivityRatio"].sum("MODE_OF_OPERATION") != 0)
        )
        AnnualTechnologyEmissionsPenalty = AnnualTechnologyEmissionPenaltyByEmission.sum(
            dims="EMISSION"
        )

        AnnualEmissions = AnnualTechnologyEmission.sum(dims="TECHNOLOGY")
        ModelPeriodEmissions = AnnualEmissions.sum(dims="YEAR") + ds[
            "ModelPeriodExogenousEmission"
        ].fillna(0)

        con = (
            AnnualTechnologyEmissionsPenalty / discount_factor_mid
            - m["DiscountedTechnologyEmissionsPenalty"]
            == 0
        )
        m.add_constraints(con, name="E5_DiscountedEmissionsPenaltyByTechnology")

        con = AnnualEmissions.fillna(0) <= ds["AnnualEmissionLimit"] - ds[
            "AnnualExogenousEmission"
        ].fillna(0)
        mask = ds["AnnualEmissionLimit"] != -1
        m.add_constraints(con, name="E8_AnnualEmissionsLimit", mask=mask)

        con = ModelPeriodEmissions.fillna(0) <= ds["ModelPeriodEmissionLimit"]
        mask = ds["ModelPeriodEmissionLimit"] != -1
        m.add_constraints(con, name="E9_ModelPeriodEmissionsLimit", mask=mask)

    return m<|MERGE_RESOLUTION|>--- conflicted
+++ resolved
@@ -81,21 +81,10 @@
         ModelPeriodEmissionLimit[r,e];
         ```
     """
-<<<<<<< HEAD
-=======
 
     discount_factor_mid = (1 + ds["DiscountRate"]) ** (
         ds.coords["YEAR"] - min(ds.coords["YEAR"]) + 0.5
     )
-
-    mask = ds["EmissionActivityRatio"].notnull()
-    con = (
-        ds["EmissionActivityRatio"] * m["TotalAnnualTechnologyActivityByMode"]
-        - m["AnnualTechnologyEmissionByMode"]
-        == 0
-    )
-    m.add_constraints(con, name="E1_AnnualEmissionProductionByMode", mask=mask)
->>>>>>> 1343c926
 
     if ds["EMISSION"].size > 0:
         TotalAnnualTechnologyActivityByMode = (m["RateOfActivity"] * ds["YearSplit"]).sum(
