import xarray as xr
from linopy import Model


def add_capital_costs_constraints(
    ds: xr.Dataset,
    m: Model,
<<<<<<< HEAD
    capital_recovery_factor: float,
    pv_annuity: float,
    discount_factor: float
=======
>>>>>>> 1343c926
) -> Model:
    """Add Capital Costs constraint to the model.
    Calculates the total capital expenditure - both discounted and undiscounted - of new technology
    capacity.

    Arguments
    ---------
    ds: xarray.Dataset
        The parameters dataset
    m: linopy.Model
        A linopy model
    capital_recovery_factor: float
        Capital Recovery Factor
    pv_annuity: float
        PV Annuity
    discount_factor: float
        Discount factor

    Returns
    -------
    linopy.Model


    Notes
    -----
    ```ampl
    s.t. CC1_UndiscountedCapitalInvestment{
        r in REGION, t in TECHNOLOGY, y in YEAR}:
        CapitalCost[r,t,y] * NewCapacity[r,t,y] * CapitalRecoveryFactor[r,t] * PvAnnuity[r,t]
        =
        CapitalInvestment[r,t,y];

    s.t. CC2_DiscountingCapitalInvestment{
        r in REGION, t in TECHNOLOGY, y in YEAR}:
        CapitalInvestment[r,t,y]  / DiscountFactor[r,y] = DiscountedCapitalInvestment[r,t,y];
    ```
    """
<<<<<<< HEAD
    CapitalInvestment = (
=======

    discount_factor = (1 + ds["DiscountRate"]) ** (ds.coords["YEAR"] - min(ds.coords["YEAR"]))

    pv_annuity = (
        (1 - (1 + ds["DiscountRateIdv"]) ** (-(ds["OperationalLife"])))
        * (1 + ds["DiscountRateIdv"])
        / ds["DiscountRateIdv"]
    )

    capital_recovery_factor = (1 - (1 + ds["DiscountRateIdv"]) ** (-1)) / (
        1 - (1 + ds["DiscountRateIdv"]) ** (-(ds["OperationalLife"]))
    )

    con = (
>>>>>>> 1343c926
        ds["CapitalCost"].fillna(0) * m["NewCapacity"] * capital_recovery_factor * pv_annuity
    )

    con = (CapitalInvestment / discount_factor) - m["DiscountedCapitalInvestment"] == 0
    m.add_constraints(con, name="CC2_DiscountingCapitalInvestment")
    return m<|MERGE_RESOLUTION|>--- conflicted
+++ resolved
@@ -5,12 +5,6 @@
 def add_capital_costs_constraints(
     ds: xr.Dataset,
     m: Model,
-<<<<<<< HEAD
-    capital_recovery_factor: float,
-    pv_annuity: float,
-    discount_factor: float
-=======
->>>>>>> 1343c926
 ) -> Model:
     """Add Capital Costs constraint to the model.
     Calculates the total capital expenditure - both discounted and undiscounted - of new technology
@@ -48,9 +42,6 @@
         CapitalInvestment[r,t,y]  / DiscountFactor[r,y] = DiscountedCapitalInvestment[r,t,y];
     ```
     """
-<<<<<<< HEAD
-    CapitalInvestment = (
-=======
 
     discount_factor = (1 + ds["DiscountRate"]) ** (ds.coords["YEAR"] - min(ds.coords["YEAR"]))
 
@@ -64,8 +55,7 @@
         1 - (1 + ds["DiscountRateIdv"]) ** (-(ds["OperationalLife"]))
     )
 
-    con = (
->>>>>>> 1343c926
+    CapitalInvestment = (
         ds["CapitalCost"].fillna(0) * m["NewCapacity"] * capital_recovery_factor * pv_annuity
     )
 
