import xarray as xr
from linopy import Model


def add_operating_costs_constraints(ds: xr.Dataset, m: Model) -> Model:
    """Add Operating Costs constraint to the model.
    Calculates the total operating expenditure - both discounted and undiscounted - of total (new
    and existing) capacity.

    Arguments
    ---------
    ds: xarray.Dataset
        The parameters dataset
    m: linopy.Model
        A linopy model

    Returns
    -------
    linopy.Model


    Notes
    -----
    ```ampl
    s.t. OC1_OperatingCostsVariable{
        r in REGION, t in TECHNOLOGY, y in YEAR:
        sum{m in MODE_OF_OPERATION} VariableCost[r,t,m,y] <> 0}:
        sum{m in MODE_OF_OPERATION}
        TotalAnnualTechnologyActivityByMode[r,t,m,y] * VariableCost[r,t,m,y]
        =
        AnnualVariableOperatingCost[r,t,y];

    s.t. OC2_OperatingCostsFixedAnnual{
        r in REGION, t in TECHNOLOGY, y in YEAR}:
        TotalCapacityAnnual[r,t,y]*FixedCost[r,t,y]
        =
        AnnualFixedOperatingCost[r,t,y];

    s.t. OC3_OperatingCostsTotalAnnual{
        r in REGION, t in TECHNOLOGY, y in YEAR}:
        AnnualFixedOperatingCost[r,t,y] + AnnualVariableOperatingCost[r,t,y]
        =
        OperatingCost[r,t,y];

    s.t. OC4_DiscountedOperatingCostsTotalAnnual{
        r in REGION, t in TECHNOLOGY, y in YEAR}:
        OperatingCost[r,t,y] / DiscountFactorMid[r, y]
        =
        DiscountedOperatingCost[r,t,y];
    ```
    """
<<<<<<< HEAD
    TotalAnnualTechnologyActivityByMode = (m["RateOfActivity"] * ds["YearSplit"]).sum("TIMESLICE")
    AnnualVariableOperatingCost = (
        (TotalAnnualTechnologyActivityByMode * ds["VariableCost"].fillna(0))
        .sum(dims="MODE_OF_OPERATION")
        .where(
            (ds["VariableCost"].sum(dim="MODE_OF_OPERATION") != 0)
            & (~ds["VariableCost"].sum(dim="MODE_OF_OPERATION").isnull())
        )
=======

    discount_factor_mid = (1 + ds["DiscountRate"]) ** (
        ds.coords["YEAR"] - min(ds.coords["YEAR"]) + 0.5
    )

    con = (m["TotalAnnualTechnologyActivityByMode"] * ds["VariableCost"].fillna(0)).sum(
        dims="MODE_OF_OPERATION"
    ) - m["AnnualVariableOperatingCost"] == 0
    mask = (ds["VariableCost"].sum(dim="MODE_OF_OPERATION") != 0) & (
        ~ds["VariableCost"].sum(dim="MODE_OF_OPERATION").isnull()
>>>>>>> 1343c926
    )
    AnnualFixedOperatingCost = m["TotalCapacityAnnual"] * ds["FixedCost"].fillna(0)
    OperatingCost = AnnualVariableOperatingCost + AnnualFixedOperatingCost

    con = (OperatingCost / discount_factor_mid) - m["DiscountedOperatingCost"] == 0
    m.add_constraints(con, name="OC4_DiscountedOperatingCostsTotalAnnual")
    return m<|MERGE_RESOLUTION|>--- conflicted
+++ resolved
@@ -49,7 +49,11 @@
         DiscountedOperatingCost[r,t,y];
     ```
     """
-<<<<<<< HEAD
+
+    discount_factor_mid = (1 + ds["DiscountRate"]) ** (
+        ds.coords["YEAR"] - min(ds.coords["YEAR"]) + 0.5
+    )
+
     TotalAnnualTechnologyActivityByMode = (m["RateOfActivity"] * ds["YearSplit"]).sum("TIMESLICE")
     AnnualVariableOperatingCost = (
         (TotalAnnualTechnologyActivityByMode * ds["VariableCost"].fillna(0))
@@ -58,18 +62,6 @@
             (ds["VariableCost"].sum(dim="MODE_OF_OPERATION") != 0)
             & (~ds["VariableCost"].sum(dim="MODE_OF_OPERATION").isnull())
         )
-=======
-
-    discount_factor_mid = (1 + ds["DiscountRate"]) ** (
-        ds.coords["YEAR"] - min(ds.coords["YEAR"]) + 0.5
-    )
-
-    con = (m["TotalAnnualTechnologyActivityByMode"] * ds["VariableCost"].fillna(0)).sum(
-        dims="MODE_OF_OPERATION"
-    ) - m["AnnualVariableOperatingCost"] == 0
-    mask = (ds["VariableCost"].sum(dim="MODE_OF_OPERATION") != 0) & (
-        ~ds["VariableCost"].sum(dim="MODE_OF_OPERATION").isnull()
->>>>>>> 1343c926
     )
     AnnualFixedOperatingCost = m["TotalCapacityAnnual"] * ds["FixedCost"].fillna(0)
     OperatingCost = AnnualVariableOperatingCost + AnnualFixedOperatingCost
