--- conflicted
+++ resolved
@@ -3,8 +3,7 @@
 from numpy import inf
 
 
-<<<<<<< HEAD
-def add_other_variables(ds: xr.Dataset, m: Model) -> Model:
+def add_cost_variables(ds: xr.Dataset, m: Model) -> Model:
     """Add all variables to the model
 
     Arguments
@@ -20,16 +19,7 @@
     """
     RTeY = [ds.coords["REGION"], ds.coords["TECHNOLOGY"], ds.coords["YEAR"]]
     RY = [ds.coords["REGION"], ds.coords["YEAR"]]
-
-    # Costing Variables
-
-=======
-def add_cost_variables(ds: xr.Dataset, m: Model) -> Model:
-    RTeY = [ds.coords["REGION"], ds.coords["TECHNOLOGY"], ds.coords["YEAR"]]
-    RY = [ds.coords["REGION"], ds.coords["YEAR"]]
-
-    m.add_variables(lower=0, upper=inf, coords=RTeY, name="CapitalInvestment", integer=False)
->>>>>>> 1343c926
+    
     m.add_variables(
         lower=0, upper=inf, coords=RTeY, name="DiscountedCapitalInvestment", integer=False
     )
