--- conflicted
+++ resolved
@@ -3,10 +3,6 @@
 from numpy import inf
 
 
-<<<<<<< HEAD
-
-=======
->>>>>>> 1343c926
 def add_demand_variables(ds: xr.Dataset, m: Model) -> Model:
     """Add demand variables to the model
 
