import numpy as np

from tz.osemosys import Commodity, Model, OperatingMode, Region, Storage, Technology, TimeDefinition

EXAMPLE_YAML = "examples/utopia/main.yaml"


def test_model_construction_from_yaml():
    """
    Check Runspec can be converted to dataset
    """

    model = Model.from_yaml(EXAMPLE_YAML)

    model._build()

    model._m.solve()

    assert model._m.termination_condition == "optimal"
<<<<<<< HEAD
    assert np.round(model._m.objective.value) == 28599.0
=======
    assert np.round(model._m.objective.value) == 29044.0
>>>>>>> 085dcabe


def test_most_simple():
    model = Model(
        id="test-feasibility",
        time_definition=dict(id="years-only", years=range(2020, 2031)),
        regions=[dict(id="single-region")],
        commodities=[dict(id="electricity", demand_annual=25)],
        impacts=[],
        technologies=[
            dict(
                id="coal-gen",
                operating_life=2,
                capex=400,
                operating_modes=[
                    dict(
                        id="generation",
                        opex_variable=5,
                        output_activity_ratio={"electricity": 1},
                    )
                ],
            )
        ],
    )

    model._build()

    model._m.solve()

    assert model._m.termination_condition == "optimal"
    assert np.round(model._m.objective.value) == 45736.0


def test_simple_storage():

    time_definition = TimeDefinition(
        id="years-only",
        years=range(2020, 2030),
        seasons=[1],
        day_types=[1],
        daily_time_steps=[1, 2],
        timeslices=["D", "N"],
        timeslice_in_season={"D": 1, "N": 1},
        timeslice_in_daytype={"D": 1, "N": 1},
        timeslice_in_timebracket={"D": 1, "N": 2},
        year_split={"D": 0.5, "N": 0.5},
    )
    regions = [Region(id="single-region")]
    commodities = [
        Commodity(id="electricity", demand_annual=25, demand_profile={"D": 0.5, "N": 0.5})
    ]
    impacts = []
    technologies = [
        Technology(
            id="solar-pv",
            operating_life=2,  # years
            capex=10,
            capacity_factor={"D": 1, "N": 0},
            operating_modes=[
                OperatingMode(
                    id="generation", opex_variable=0.0, output_activity_ratio={"electricity": 1.0}
                )
            ],
        ),
        Technology(
            id="bat-tech",
            operating_life=3,
            capex=20,
            operating_modes=[
                OperatingMode(
                    id="charge",
                    opex_variable=0,
                    input_activity_ratio={"electricity": 1.0},
                    to_storage={"*": {"bat-storage": True}},
                ),
                OperatingMode(
                    id="discharge",
                    opex_variable=0,
                    output_activity_ratio={"electricity": 1.0},
                    from_storage={"*": {"bat-storage": True}},
                ),
            ],
        ),
    ]

    storage = [
        Storage(
            id="bat-storage",
            capex=0.01,
            operating_life=100,
            residual_capacity=0,
        )
    ]

    model = Model(
        id="simple-carbon-price",
        time_definition=time_definition,
        regions=regions,
        commodities=commodities,
        impacts=impacts,
        storage=storage,
        technologies=technologies,
    )

    model.solve()

<<<<<<< HEAD
    assert model.solution.NewStorageCapacity.values[0][0][0] == 25.0
    assert np.round(model.objective) == 3495.0
=======
    assert model.solution.NewStorageCapacity.values[0][0][0] == 12.5
    assert np.round(model.objective) == 3494.0
>>>>>>> 085dcabe
<|MERGE_RESOLUTION|>--- conflicted
+++ resolved
@@ -17,11 +17,7 @@
     model._m.solve()
 
     assert model._m.termination_condition == "optimal"
-<<<<<<< HEAD
-    assert np.round(model._m.objective.value) == 28599.0
-=======
     assert np.round(model._m.objective.value) == 29044.0
->>>>>>> 085dcabe
 
 
 def test_most_simple():
@@ -128,10 +124,5 @@
 
     model.solve()
 
-<<<<<<< HEAD
-    assert model.solution.NewStorageCapacity.values[0][0][0] == 25.0
-    assert np.round(model.objective) == 3495.0
-=======
     assert model.solution.NewStorageCapacity.values[0][0][0] == 12.5
-    assert np.round(model.objective) == 3494.0
->>>>>>> 085dcabe
+    assert np.round(model.objective) == 3494.0