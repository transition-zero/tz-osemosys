--- conflicted
+++ resolved
@@ -4,13 +4,10 @@
 OTOOLE_SAMPLE_PATHS = [
     "examples/otoole_csvs/otoole-simple-hydro",
     "examples/otoole_csvs/otoole-full-electricity",
-<<<<<<< HEAD
+    "examples/otoole_csvs/otoole-full-electricity-complete",
 ]
 
 OTOOLE_SAMPLE_RESULTS = [
     "examples/otoole_results/otoole-simple-hydro",
     "examples/otoole_results/otoole-full-electricity",
-=======
-    "examples/otoole_csvs/otoole-full-electricity-complete",
->>>>>>> 1343c926
 ]