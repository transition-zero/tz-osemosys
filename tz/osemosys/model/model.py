from typing import Dict, Optional

import xarray as xr
from linopy import LinearExpression
from linopy import Model as LPModel
from linopy import available_solvers

from tz.osemosys.io.load_model import load_cfg
from tz.osemosys.model.constraints import add_constraints
from tz.osemosys.model.linear_expressions import add_linear_expressions
from tz.osemosys.model.objective import add_objective
from tz.osemosys.model.solution import build_solution
from tz.osemosys.model.variables import add_variables
from tz.osemosys.schemas import RunSpec


class Model(RunSpec):
    _data: xr.Dataset
    _m: LPModel
    _linear_expressions: Dict[str, LinearExpression]
    _solution: Optional[xr.Dataset] = None
    _objective: Optional[float] = None
    _objective_constant: Optional[float] = None

    @classmethod
    def from_yaml(cls, *spec_files):
        cfg = load_cfg(*spec_files)
        return cls(**cfg)

    def _build_dataset(self):
        data = self.to_xr_ds()
        return data

    def _build_model(self):
        self._m = LPModel(force_dim_names=True)
        add_variables(self._data, self._m)
        self._linear_expressions = add_linear_expressions(self._data, self._m)
        add_constraints(self._data, self._m, self._linear_expressions)
        self._objective_constant = add_objective(self._m, self._linear_expressions)

    def _build(self):
        self._data = self._build_dataset()
        self._build_model()

<<<<<<< HEAD
    def _get_solution(self):

        # construct duals separately
        duals = xr.Dataset(
            {
                key: getattr(self._m.constraints, key).dual
                for key in [
                    "EBa11_EnergyBalanceEachTS5_alt",
                    "EBb4_EnergyBalanceEachYear4",
                ]
            }
        )

        duals = duals.merge(
            xr.Dataset(
                {
                    key: getattr(self._m.constraints, key).dual
                    for key in [
                        "E8_AnnualEmissionsLimit",
                        "E9_ModelPeriodEmissionsLimit",
                    ]
                    if hasattr(self._m.constraints, key)
                }
            )
        )

        duals = duals.rename(
            dict(
                zip(
                    [
                        "EBa11_EnergyBalanceEachTS5_alt",
                        "EBb4_EnergyBalanceEachYear4",
                    ],
                    [
                        "marginal_cost_of_demand",
                        "marginal_cost_of_demand_annual",
                    ],
                )
            )
        )
        if "E8_AnnualEmissionsLimit" in duals and "E9_ModelPeriodEmissionsLimit" in duals:
            duals = duals.rename(
                dict(
                    zip(
                        [
                            "E8_AnnualEmissionsLimit",
                            "E9_ModelPeriodEmissionsLimit",
                        ],
                        [
                            "marginal_cost_of_emissions_annual",
                            "marginal_cost_of_emissions_total",
                        ],
                    )
                )
            )

        # also merge on StorageLevel after unstacking
        solution = self._m.solution.merge(
            xr.Dataset(
                {
                    k: v.solution
                    for k, v in self._linear_expressions.items()
                    if (
                        (k not in self._m.solution)
                        and (hasattr(v, "solution"))
                        and ("YRTS" not in v.coords)
                    )
                }
            )
        ).merge(duals)
=======
    def _get_solution(self, solution_vars: list[str] | str | None = None):
        return build_solution(self._m, self._linear_expressions, solution_vars)
>>>>>>> 085dcabe

        if "StorageLevel" in self._linear_expressions:
            solution = solution.merge(
                self._linear_expressions["StorageLevel"]
                .solution.unstack("YRTS")
                .rename("StorageLevel")
            )

        return solution

    def solve(
        self,
        solver: str | None = None,
        lp_path: str | None = None,
        io_api: str = "lp",
        log_fn: str | None = None,
        solution_vars: list[str] | str | None = None,
    ):
        self._build()

        if solver is None:
            solver = available_solvers[0]
        else:
            assert (
                solver in available_solvers
            ), f"Solver {solver} not available. Choose from {available_solvers}."

        if lp_path:
            self._m.to_file(lp_path)

        self._m.solve(solver_name=solver, io_api=io_api, log_fn=log_fn)

        if self._m.termination_condition == "optimal":
            self._solution = self._get_solution(solution_vars)

        # rather hacky - constants not currently supported in objective functions:
        # https://github.com/PyPSA/linopy/issues/236
        # TODO: find out why and add constant back on: + self._objective_constant
        self._objective = self._solution.TotalDiscountedCost.sum().values

        return True

    @property
    def solution(self):
        return self._solution

    @property
    def objective(self):
        if not self._objective:
            raise ValueError("Model has not been solved yet or the solution is not optimal.")
        return self._objective<|MERGE_RESOLUTION|>--- conflicted
+++ resolved
@@ -42,90 +42,8 @@
         self._data = self._build_dataset()
         self._build_model()
 
-<<<<<<< HEAD
-    def _get_solution(self):
-
-        # construct duals separately
-        duals = xr.Dataset(
-            {
-                key: getattr(self._m.constraints, key).dual
-                for key in [
-                    "EBa11_EnergyBalanceEachTS5_alt",
-                    "EBb4_EnergyBalanceEachYear4",
-                ]
-            }
-        )
-
-        duals = duals.merge(
-            xr.Dataset(
-                {
-                    key: getattr(self._m.constraints, key).dual
-                    for key in [
-                        "E8_AnnualEmissionsLimit",
-                        "E9_ModelPeriodEmissionsLimit",
-                    ]
-                    if hasattr(self._m.constraints, key)
-                }
-            )
-        )
-
-        duals = duals.rename(
-            dict(
-                zip(
-                    [
-                        "EBa11_EnergyBalanceEachTS5_alt",
-                        "EBb4_EnergyBalanceEachYear4",
-                    ],
-                    [
-                        "marginal_cost_of_demand",
-                        "marginal_cost_of_demand_annual",
-                    ],
-                )
-            )
-        )
-        if "E8_AnnualEmissionsLimit" in duals and "E9_ModelPeriodEmissionsLimit" in duals:
-            duals = duals.rename(
-                dict(
-                    zip(
-                        [
-                            "E8_AnnualEmissionsLimit",
-                            "E9_ModelPeriodEmissionsLimit",
-                        ],
-                        [
-                            "marginal_cost_of_emissions_annual",
-                            "marginal_cost_of_emissions_total",
-                        ],
-                    )
-                )
-            )
-
-        # also merge on StorageLevel after unstacking
-        solution = self._m.solution.merge(
-            xr.Dataset(
-                {
-                    k: v.solution
-                    for k, v in self._linear_expressions.items()
-                    if (
-                        (k not in self._m.solution)
-                        and (hasattr(v, "solution"))
-                        and ("YRTS" not in v.coords)
-                    )
-                }
-            )
-        ).merge(duals)
-=======
     def _get_solution(self, solution_vars: list[str] | str | None = None):
         return build_solution(self._m, self._linear_expressions, solution_vars)
->>>>>>> 085dcabe
-
-        if "StorageLevel" in self._linear_expressions:
-            solution = solution.merge(
-                self._linear_expressions["StorageLevel"]
-                .solution.unstack("YRTS")
-                .rename("StorageLevel")
-            )
-
-        return solution
 
     def solve(
         self,
