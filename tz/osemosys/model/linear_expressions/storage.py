from typing import Dict

import xarray as xr
from linopy import LinearExpression, Model


def add_lex_storage(ds: xr.Dataset, m: Model, lex: Dict[str, LinearExpression]):

    DiscountFactorStorage = (1 + ds["DiscountRateStorage"]) ** (
        1 + ds.coords["YEAR"][-1] - ds.coords["YEAR"][0]
    )

    ds["Conversionlh"] * ds["Conversionld"] * ds["Conversionls"]

    RateOfStorageCharge = (
        (ds["TechnologyToStorage"] * m["RateOfActivity"]).where(
            (ds["TechnologyToStorage"].notnull()) & (ds["TechnologyToStorage"] != 0)
        )
    ).sum(["TECHNOLOGY", "MODE_OF_OPERATION"])

    RateOfStorageDischarge = (
        (ds["TechnologyFromStorage"] * m["RateOfActivity"]).where(
            (ds["TechnologyFromStorage"].notnull()) & (ds["TechnologyFromStorage"] != 0)
        )
    ).sum(["TECHNOLOGY", "MODE_OF_OPERATION"])

<<<<<<< HEAD
    NetCharge = RateOfStorageCharge - RateOfStorageDischarge
=======
    NetCharge = ds["YearSplit"] * (RateOfStorageCharge - RateOfStorageDischarge)
>>>>>>> 085dcabe

    NetChargeReshape = NetCharge.stack(YRTS=["YEAR", "TIMESLICE"])

    StorageLevel = NetChargeReshape.cumsum("YRTS") + ds.get("StorageLevelStart", 0.0)

    NewStorageCapacity = m["NewStorageCapacity"].rename(YEAR="BUILDYEAR")

    # mask to handle operating life of storage
    mask = (ds.YEAR - NewStorageCapacity.data.BUILDYEAR >= 0) & (
        ds.YEAR - NewStorageCapacity.data.BUILDYEAR < ds.OperationalLifeStorage
    )

    AccumulatedNewStorageCapacity = NewStorageCapacity.where(mask).sum("BUILDYEAR")

    GrossStorageCapacity = AccumulatedNewStorageCapacity + ds["ResidualStorageCapacity"]

    CapitalInvestmentStorage = ds["CapitalCostStorage"] * m["NewStorageCapacity"]
    DiscountedCapitalInvestmentStorage = CapitalInvestmentStorage / lex["DiscountFactor"]

    SV1CostStorage = ds["CapitalCostStorage"].fillna(0) * (
        1 - (lex["SV1Numerator"] / lex["SV1Denominator"])
    )

    SV2CostStorage = ds["CapitalCostStorage"].fillna(0) * (
        1 - (lex["SV2Numerator"] / lex["SV2Denominator"])
    )

    SalvageValueStorage = (
        m["NewStorageCapacity"] * SV1CostStorage.where(lex["sv1_mask"])
        + m["NewStorageCapacity"] * SV2CostStorage.where(lex["sv2_mask"])
    ).fillna(0)

    DiscountedSalvageValueStorage = SalvageValueStorage / DiscountFactorStorage

    TotalDiscountedStorageCost = DiscountedCapitalInvestmentStorage - DiscountedSalvageValueStorage

    lex.update(
        {
            "RateOfStorageCharge": RateOfStorageCharge,
            "RateOfStorageDischarge": RateOfStorageDischarge,
            "NetCharge": NetCharge,
            "StorageLevel": StorageLevel,
            "NewStorageCapacity": NewStorageCapacity,
            "AccumulatedNewStorageCapacity": AccumulatedNewStorageCapacity,
            "GrossStorageCapacity": GrossStorageCapacity,
            "CapitalInvestmentStorage": CapitalInvestmentStorage,
            "DiscountedCapitalInvestmentStorage": DiscountedCapitalInvestmentStorage,
            "TotalDiscountedStorageCost": TotalDiscountedStorageCost,
        }
    )<|MERGE_RESOLUTION|>--- conflicted
+++ resolved
@@ -24,11 +24,7 @@
         )
     ).sum(["TECHNOLOGY", "MODE_OF_OPERATION"])
 
-<<<<<<< HEAD
-    NetCharge = RateOfStorageCharge - RateOfStorageDischarge
-=======
     NetCharge = ds["YearSplit"] * (RateOfStorageCharge - RateOfStorageDischarge)
->>>>>>> 085dcabe
 
     NetChargeReshape = NetCharge.stack(YRTS=["YEAR", "TIMESLICE"])
 
